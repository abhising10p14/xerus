// Xerus - A General Purpose Tensor Library
// Copyright (C) 2014-2016 Benjamin Huber and Sebastian Wolf. 
// 
// Xerus is free software: you can redistribute it and/or modify
// it under the terms of the GNU Affero General Public License as published
// by the Free Software Foundation, either version 3 of the License,
// or (at your option) any later version.
// 
// Xerus is distributed in the hope that it will be useful,
// but WITHOUT ANY WARRANTY; without even the implied warranty of
// MERCHANTABILITY or FITNESS FOR A PARTICULAR PURPOSE. See the
// GNU Affero General Public License for more details.
// 
// You should have received a copy of the GNU Affero General Public License
// along with Xerus. If not, see <http://www.gnu.org/licenses/>.
//
// For further information on Xerus visit https://libXerus.org 
// or contact us at contact@libXerus.org.

/**
* @file
* @brief Implementation of the TTNetwork class (and thus TTTensor and TTOperator).
*/

#include <algorithm>
#include <memory>

#include <xerus/ttNetwork.h>

#include <xerus/misc/check.h>
#include <xerus/misc/math.h>
#include <xerus/misc/performanceAnalysis.h>
#include <xerus/misc/internal.h>

#include <xerus/basic.h>
#include <xerus/misc/basicArraySupport.h>
#include <xerus/index.h>
#include <xerus/tensor.h>
#include <xerus/ttStack.h>
#include <xerus/indexedTensorList.h>
#include <xerus/indexedTensorMoveable.h>

namespace xerus {
	/*- - - - - - - - - - - - - - - - - - - - - - - - - - Constructors - - - - - - - - - - - - - - - - - - - - - - - - - - - - - - - -*/
	template<bool isOperator>
	TTNetwork<isOperator>::TTNetwork() : TensorNetwork(), canonicalized(false) {}
	
	
	template<bool isOperator>
	TTNetwork<isOperator>::TTNetwork(const Tensor& _tensor, const double _eps, const size_t _maxRank) :
		TTNetwork(_tensor, _eps, std::vector<size_t>(_tensor.degree() == 0 ? 0 : _tensor.degree()/N-1, _maxRank)) {}
	
	
	template<bool isOperator>
	TTNetwork<isOperator>::TTNetwork(const size_t _degree) : TTNetwork(std::vector<size_t>(_degree, 1)) { }
	
	template<bool isOperator>
	TTNetwork<isOperator>::TTNetwork(Tensor::DimensionTuple _dimensions) : TensorNetwork(ZeroNode::None), canonicalized(true), corePosition(0) {
		dimensions = std::move(_dimensions);
		
		REQUIRE(dimensions.size()%N==0, "Illegal degree for TTOperator.");
		REQUIRE(!misc::contains(dimensions, size_t(0)), "Zero is no valid dimension.");
		const size_t numComponents = dimensions.size()/N;
		
		if (numComponents == 0) {
			nodes.emplace_back(std::make_unique<Tensor>());
			return;
		}
		
		// ExternalLinks
		externalLinks.reserve(dimensions.size());
		for (size_t i = 0; i < numComponents; ++i) {
			externalLinks.emplace_back(i+1, 1, dimensions[i], false);
		}
		
		if (isOperator) {
			for (size_t i = 0; i < numComponents; ++i) {
				externalLinks.emplace_back(i+1, 2, dimensions[numComponents+i], false);
			}
		}
		
		std::vector<TensorNetwork::Link> neighbors;
		
		neighbors.emplace_back(1, 0, 1, false);
		
		nodes.emplace_back(std::make_unique<Tensor>(Tensor::ones({1})), std::move(neighbors));
		
		for (size_t i = 0; i < numComponents; ++i) {
			neighbors.clear();
			neighbors.emplace_back(i, i==0 ? 0 : N+1, 1, false);
			neighbors.emplace_back(-1, i, dimensions[i], true);
			if(isOperator) { neighbors.emplace_back(-1, i+numComponents, dimensions[numComponents+i], true); }
			neighbors.emplace_back(i+2, 0, 1, false);
			
			if(!isOperator) {
				nodes.emplace_back( std::make_unique<Tensor>(Tensor::dirac({1, dimensions[i], 1}, 0)), std::move(neighbors) );
			} else {
				nodes.emplace_back( std::make_unique<Tensor>(Tensor::dirac({1, dimensions[i], dimensions[numComponents+i], 1}, 0)), std::move(neighbors) );
			}
		}
		
		neighbors.clear();
		neighbors.emplace_back(numComponents, N+1, 1, false);
		nodes.emplace_back( std::make_unique<Tensor>(Tensor::ones({1})), std::move(neighbors));
		
		// Make a Zero Tensor (at core)
		(*nodes[1].tensorObject)[0] = 0;
	}
	
	
	template<bool isOperator>
	TTNetwork<isOperator>::TTNetwork(const Tensor& _tensor, const double _eps, const TensorNetwork::RankTuple& _maxRanks): TTNetwork(_tensor.degree()) {
		REQUIRE(_tensor.degree()%N==0, "Number of indicis must be even for TTOperator");
		REQUIRE(_eps >= 0 && _eps < 1, "_eps must be positive and smaller than one. " << _eps << " was given.");
		REQUIRE(_maxRanks.size() == num_ranks(), "We need " << num_ranks() <<" ranks but " << _maxRanks.size() << " where given");
		REQUIRE(!misc::contains(_maxRanks, size_t(0)), "Maximal ranks must be strictly positive. Here: " << _maxRanks);
		
		const size_t numComponents = degree()/N;
		
		if (_tensor.degree() == 0) {
			*nodes[0].tensorObject = _tensor;
			return;
		}
		
		dimensions = _tensor.dimensions;
		
		Tensor remains;
		if(isOperator) {
			std::vector<size_t> shuffle(_tensor.degree());
			for(size_t i = 0; i < numComponents; ++i) {
				shuffle[i] = 2*i;
				shuffle[numComponents + i] = 2*i+1; 
			}
			
			xerus::reshuffle(remains, _tensor, shuffle);
		} else {
			remains = _tensor;
		}
		
		// Add ghost dimensions used in the nodes
		std::vector<size_t> extDimensions;
		extDimensions.reserve(remains.degree()+2);
		extDimensions.emplace_back(1);
		extDimensions.insert(extDimensions.end(), remains.dimensions.begin(), remains.dimensions.end());
		extDimensions.emplace_back(1);
		remains.reinterpret_dimensions(extDimensions);
		
		
		Tensor singularValues, newNode;
		for(size_t position = numComponents-1; position > 0; --position) {
			calculate_svd(remains, singularValues, newNode, remains, 1+position*N, _maxRanks[position-1], _eps);
			
			set_component(position, std::move(newNode)); 
			newNode.reset();
			xerus::contract(remains, remains, false, singularValues, false, 1);
		}
		
		set_component(0, remains);
		assume_core_position(0);
	}
	

// 	template<bool isOperator>
// 	TTNetwork<isOperator>::TTNetwork(const TensorNetwork &_network, double _eps) : TTNetwork(Tensor(_network)) {
// 		LOG(warning, "Cast of arbitrary tensor network to TT not yet supported. Casting to Tensor first"); // TODO
// 	}

	
	template<bool isOperator>
	TTNetwork<isOperator> TTNetwork<isOperator>::ones(const std::vector<size_t>& _dimensions) {
		REQUIRE(_dimensions.size()%N == 0, "Illegal number of dimensions for ttOperator");
		REQUIRE(!misc::contains(_dimensions, size_t(0)), "Trying to construct a TTTensor with dimension 0 is not possible.");
		
		if(_dimensions.empty()) {
			return TTNetwork(Tensor::ones({}));
		}
		
		TTNetwork result(_dimensions.size());
		const size_t numNodes = _dimensions.size()/N;
		
		std::vector<size_t> dimensions(isOperator ? 4 : 3, 1);
		for(size_t i = 0; i < numNodes; ++i) {
			dimensions[1] = _dimensions[i];
			if (isOperator) {
				dimensions[2] = _dimensions[i+numNodes];
			}
			result.set_component(i, Tensor::ones(dimensions));
		}
		result.canonicalize_left();
		return result;
	}
	
	
	template<> template<>
	TTNetwork<true> TTNetwork<true>::identity(const std::vector<size_t>& _dimensions) {
		REQUIRE(_dimensions.size()%N==0, "Illegal number of dimensions for ttOperator");
		REQUIRE(!misc::contains(_dimensions, size_t(0)), "Trying to construct a TTTensor with dimension 0 is not possible.");
		
		if(_dimensions.empty()) {
			return TTNetwork(Tensor::ones({}));
		}
		
		const size_t numComponents = _dimensions.size()/N;
		
		TTNetwork result(_dimensions.size());
		
		std::vector<size_t> constructionVector(4, 1);
		for (size_t i = 0; i < numComponents; ++i) {
			constructionVector[1] = _dimensions[i];
			constructionVector[2] = _dimensions[i+numComponents];
			result.set_component(i, Tensor(constructionVector, [](const std::vector<size_t> &_idx){
				if (_idx[1] == _idx[2]) {
					return 1.0;
				}
				return 0.0;
			}));
		}
		
		result.canonicalize_left();
		return result;
	}
	
	template<bool isOperator>
	TTNetwork<isOperator> TTNetwork<isOperator>::kronecker(const std::vector<size_t>& _dimensions) {
		REQUIRE(_dimensions.size()%N == 0, "Illegal number of dimensions for ttOperator");
		REQUIRE(!misc::contains(_dimensions, size_t(0)), "Trying to construct a TTNetwork with dimension 0 is not possible.");
		
		if(_dimensions.empty()) {
			return TTNetwork(Tensor::kronecker({}));
		}
		
		TTNetwork result(_dimensions.size());
		const size_t numNodes = _dimensions.size()/N;
		
		const auto minN = misc::min(_dimensions);
		
		// All nodes are simply kronecker tensors themself
		std::vector<size_t> dimensions;
		for(size_t i = 0; i < numNodes; ++i) {
			dimensions.reserve(4);
			if(i > 0) { dimensions.push_back(minN); }
			dimensions.push_back(_dimensions[i]);
			if (isOperator) { dimensions.push_back(_dimensions[i+numNodes]); }
			if(i+1 < numNodes) { dimensions.push_back(minN); }
			auto newComp = Tensor::kronecker(dimensions);
			if(i == 0) { dimensions.insert(dimensions.begin(), 1); }
			if(i+1 == numNodes) { dimensions.insert(dimensions.end(), 1); }
			if(i == 0 || i+1 == numNodes) { newComp.reinterpret_dimensions(std::move(dimensions)); }
			result.set_component(i, std::move(newComp));
			dimensions.clear();
		}
		result.canonicalize_left();
		return result;
	}
	
	template<bool isOperator>
	TTNetwork<isOperator> TTNetwork<isOperator>::dirac(std::vector<size_t> _dimensions, const std::vector<size_t>& _position) {
		REQUIRE(_dimensions.size()%N==0, "Illegal number of dimensions for ttOperator");
		REQUIRE(!misc::contains(_dimensions, size_t(0)), "Trying to construct a TTTensor with dimension 0 is not possible.");
		REQUIRE(_dimensions.size() == _position.size(), "Inconsitend number of entries in _dimensions and _position.");
		
		const size_t numComponents = _dimensions.size()/N;
		
		if(numComponents <= 1) {
			return TTNetwork(Tensor::dirac(_dimensions, _position));
		}
		
		TTNetwork result(_dimensions);
		
		for (size_t i = 0; i < numComponents; ++i) {
			if(isOperator) {
				result.set_component(i, Tensor::dirac({1, result.dimensions[i], result.dimensions[numComponents+i], 1}, _position[i]*result.dimensions[numComponents+i] + _position[numComponents+i]));
			} else {
				result.set_component(i, Tensor::dirac({1, result.dimensions[i], 1}, _position[i]));
			}
		}
		return result;
	}
	
	template<bool isOperator>
	TTNetwork<isOperator> TTNetwork<isOperator>::dirac(std::vector<size_t> _dimensions, const size_t _position) {
		return dirac(_dimensions, Tensor::position_to_multiIndex(_position, _dimensions));
	}
	
	
	/*- - - - - - - - - - - - - - - - - - - - - - - - - - Internal helper functions - - - - - - - - - - - - - - - - - - - - - - - - - - - - - - - -*/
	
	#ifndef XERUS_DISABLE_RUNTIME_CHECKS
		template<bool isOperator>
		void TTNetwork<isOperator>::require_correct_format() const {
			require_valid_network(); // Network must at least be valid.
			
			const size_t numComponents = degree()/N;
			const size_t numNodes = degree() == 0 ? 1 : degree()/N + 2;
			REQUIRE(nodes.size() == numNodes, "Wrong number of nodes: " << nodes.size() << " expected " << numNodes << ".");
			REQUIRE(!canonicalized || (degree() == 0 && corePosition == 0) || corePosition < numComponents, "Invalid corePosition: " << corePosition << " there are only " << numComponents << " components.");
			
			// Per external link
			for (size_t n = 0; n < externalLinks.size(); ++n) {
				const TensorNetwork::Link &l = externalLinks[n];
				REQUIRE(l.other == (n%numComponents)+1, "The " << n << "-th external link must point the the " << (n%numComponents) << "-th component (i.e. the " << (n%numComponents)+1 << "-th node) but does point to the " << l.other << "-th node.");
			}
			
			// Virtual nodes
			if(degree() > 0) {
				REQUIRE(nodes.front().degree() == 1, "The left virtual node must have degree 1, but has size " << nodes.front().degree());
				REQUIRE(nodes.front().neighbors[0].dimension == 1, "The left virtual node's single dimension must be 1, but is " << nodes.front().neighbors[0].dimension);
				REQUIRE(nodes.front().neighbors[0].other == 1, "The left virtual node's single link must be to node 1, but is towards node " << nodes.front().neighbors[0].other);
				REQUIRE(nodes.front().neighbors[0].indexPosition == 0, "The left virtual node's single link must link at indexPosition 0, but link at " << nodes.front().neighbors[0].indexPosition);
				REQUIRE(misc::hard_equal((*nodes.front().tensorObject)[0], 1.0), "The left virtual node's single entry must be 1.0, but it is " << (*nodes.front().tensorObject)[0]);
				REQUIRE(!nodes.front().tensorObject->has_factor(), "The left virtual node must no carry a non-trivial factor.");
				
				REQUIRE(nodes.back().degree() == 1, "The right virtual node must have degree 1, but has size " << nodes.back().degree());
				REQUIRE(nodes.back().neighbors[0].dimension == 1, "The right virtual node's single dimension must be 1, but is " << nodes.back().neighbors[0].dimension);
				REQUIRE(nodes.back().neighbors[0].other == numNodes-2, "The right virtual node's single link must be to node " << numNodes-2 << ", but is towards node " << nodes.back().neighbors[0].other);
				REQUIRE(nodes.back().neighbors[0].indexPosition == N+1, "The right virtual node's single link must link at indexPosition " << N+1 << ", but link at " << nodes.back().neighbors[0].indexPosition);
				REQUIRE(misc::hard_equal((*nodes.back().tensorObject)[0], 1.0), "The right virtual node's single entry must be 1.0, but it is " << (*nodes.back().tensorObject)[0]);
				REQUIRE(!nodes.back().tensorObject->has_factor(), "The right virtual node must no carry a non-trivial factor.");
			}
			
			// Per component
			for (size_t n = 0; n < numComponents; ++n) {
				const TensorNode& node = nodes[n+1];
				
				REQUIRE(!canonicalized || n == corePosition || !node.tensorObject->has_factor(), "In canonicalized TTNetworks only the core may carry a non-trivial factor. Violated by component " << n << " factor: " << node.tensorObject->factor << " corepos: " << corePosition);
				
				REQUIRE(node.degree() == N+2, "Every TT-Component must have degree " << N+2 << ", but component " << n << " has degree " << node.degree());
				REQUIRE(!node.neighbors[0].external, "The first link of each TT-Component must not be external. Violated by component " << n);
				REQUIRE(node.neighbors[0].other == n, "The first link of each TT-Component must link to the previous node. Violated by component " << n << ", which instead links to node " << node.neighbors[0].other << " (expected " << n << ").");
				REQUIRE(node.neighbors[0].indexPosition == (n==0?0:N+1), "The first link of each TT-Component must link to the last last index of the previous node. Violated by component " << n << ", which instead links to index " << node.neighbors[0].indexPosition << " (expected " << (n==0?0:N+1) << ").");
				
				REQUIRE(node.neighbors[1].external, "The second link of each TT-Component must be external. Violated by component " << n << ".");
				REQUIRE(node.neighbors[1].indexPosition == n, "The second link of each TT-Component must link to the external dimension equal to the component position. Violated by component " << n << " which links at " << node.neighbors[1].indexPosition);
				REQUIRE(!isOperator || node.neighbors[2].external, "The third link of each TTO-Component must be external. Violated by component " << n << ".");
				REQUIRE(!isOperator || node.neighbors[2].indexPosition == numComponents+n, "The third link of each TTO-Component must link to the external dimension equal to the component position + numComponents. Violated by component " << n << " which links at " << node.neighbors[2].indexPosition << " (expected " << numComponents+n << ").");
				
				REQUIRE(!node.neighbors.back().external, "The last link of each TT-Component must not be external. Violated by component " << n);
				REQUIRE(node.neighbors.back().other == n+2, "The last link of each TT-Component must link to the next node. Violated by component " << n << ", which instead links to node " << node.neighbors.back().other << " (expected " << n+2 << ").");
				REQUIRE(node.neighbors.back().indexPosition == 0, "The last link of each TT-Component must link to the first index of the next node. Violated by component " << n << ", which instead links to index " << node.neighbors.back().indexPosition << " (expected 0).");
			}
		}
	#else
		template<bool isOperator>
		void TTNetwork<isOperator>::require_correct_format() const { }
	#endif
	
	
	template<bool isOperator>
	bool TTNetwork<isOperator>::exceeds_maximal_ranks() const {
		const size_t numComponents = dimensions.size()/N;
		for (size_t i = 0; i < numComponents; ++i) {
			const Tensor& comp = get_component(i);
			const size_t extDim = isOperator ? comp.dimensions[1]*comp.dimensions[2] : comp.dimensions[1];
			if (comp.dimensions.front() > extDim * comp.dimensions.back() || comp.dimensions.back() > extDim * comp.dimensions.front()) {
				return true;
			}
		}
		return false;
	}
	
	
	template<bool isOperator>
	size_t TTNetwork<isOperator>::num_ranks() const {
		return degree() == 0 ? 0 : degree()/N-1;
	}
	
	/*- - - - - - - - - - - - - - - - - - - - - - - - - - Miscellaneous - - - - - - - - - - - - - - - - - - - - - - - - - - - - - - - -*/
	
	template<bool isOperator>
	std::vector<size_t> TTNetwork<isOperator>::reduce_to_maximal_ranks(std::vector<size_t> _ranks, const std::vector<size_t>& _dimensions) {
		const size_t numComponents = _dimensions.size()/N;
		REQUIRE(_dimensions.size()%N == 0, "invalid number of dimensions for TTOperator");
		REQUIRE(numComponents == _ranks.size()+1, "Invalid number of ranks ("<<_ranks.size()<<") or dimensions ("<<_dimensions.size()<<") given.");
		
		// Left to right sweep
		size_t currMax = 1;
		for (size_t i = 0; i+1 < numComponents; ++i) {
			currMax *= _dimensions[i];
			if (isOperator) { currMax *= _dimensions[numComponents+i]; }
			
			if (currMax < _ranks[i]) { 
				_ranks[i] = currMax;
			} else {
				currMax = _ranks[i];
			}
		}
	
		// Right to left sweep
		currMax = 1;
		for (size_t i = 1; i < numComponents; ++i) {
			currMax *= _dimensions[numComponents-i];
			if (isOperator) { currMax *= _dimensions[2*numComponents-i]; }
			
			if (currMax < _ranks[numComponents-i-1]) {
				_ranks[numComponents-i-1] = currMax;
			} else {
				currMax = _ranks[numComponents-i-1];
			}
		}
		
		return _ranks;
	}
	
	
	template<bool isOperator>
	size_t TTNetwork<isOperator>::degrees_of_freedom(const std::vector<size_t> &_dimensions, const std::vector<size_t> &_ranks) {
		if (_dimensions.empty()) { return 1; }
		const size_t numComponents = _dimensions.size()/N;
		REQUIRE(_dimensions.size()%N == 0, "invalid number of dimensions for TTOperator");
		REQUIRE(numComponents == _ranks.size()+1, "Invalid number of ranks ("<<_ranks.size()<<") or dimensions ("<<_dimensions.size()<<") given.");
		size_t result = 0;
		for (size_t i=0; i<numComponents; ++i) {
			size_t component = i==0? 1 : _ranks[i-1];
			component *= _dimensions[i];
			if (isOperator) { component *= _dimensions[i+numComponents]; }
			if (i<_ranks.size()) { component *= _ranks[i]; }
			result += component;
		}
		for (const auto r : _ranks) {
			result -= misc::sqr(r);
		}
		return result;
	}
	
	template<bool isOperator>
	size_t TTNetwork<isOperator>::degrees_of_freedom() {
		return degrees_of_freedom(dimensions, ranks());
	}
	
	
	template<bool isOperator>
	void TTNetwork<isOperator>::fix_mode(const size_t _mode, const size_t _slatePosition) {
		REQUIRE(!isOperator, "fix_mode(), does not work for TTOperators, if applicable cast to TensorNetwork first");
		TensorNetwork::fix_mode(_mode, _slatePosition);
	}
	
	template<bool isOperator>
	void TTNetwork<isOperator>::resize_mode(const size_t _mode, const size_t _newDim, const size_t _cutPos) {
		TensorNetwork::resize_mode(_mode, _newDim, _cutPos);
		if(canonicalized && _newDim != corePosition) {
			const size_t oldCorePosition = corePosition;
			const size_t numComponents = degree()/N;
			move_core(_mode%numComponents);
			move_core(oldCorePosition);
		}
	}
	
	
	template<bool isOperator>
	Tensor& TTNetwork<isOperator>::component(const size_t _idx) {
		REQUIRE(_idx == 0 || _idx < degree()/N, "Illegal index " << _idx <<" in TTNetwork::component, as there are onyl " << degree()/N << " components.");
		return *nodes[degree() == 0 ? 0 : _idx+1].tensorObject;
	}
	
	
	template<bool isOperator>
	const Tensor& TTNetwork<isOperator>::get_component(const size_t _idx) const {
		REQUIRE(_idx == 0 || _idx < degree()/N, "Illegal index " << _idx <<" in TTNetwork::get_component.");
		return *nodes[degree() == 0 ? 0 : _idx+1].tensorObject;
	}
	
	
	template<bool isOperator>
	void TTNetwork<isOperator>::set_component(const size_t _idx, Tensor _T) {
		if(degree() == 0) {
			REQUIRE(_idx == 0, "Illegal index " << _idx <<" in TTNetwork::set_component");
			REQUIRE(_T.degree() == 0, "Component of degree zero TTNetwork must have degree zero. Given: " << _T.degree());
			*nodes[0].tensorObject = std::move(_T);
		} else {
			REQUIRE(_idx < degree()/N, "Illegal index " << _idx <<" in TTNetwork::set_component");
            REQUIRE(_T.degree() == N+2, "Component " << _idx << " must have degree " << N+2 << ". Given: " << _T.degree());
			
			TensorNode& currNode = nodes[_idx+1];
			*currNode.tensorObject = std::move(_T);
			for (size_t i = 0; i < N+2; ++i) {
				currNode.neighbors[i].dimension = currNode.tensorObject->dimensions[i];
				if (currNode.neighbors[i].external) {
					externalLinks[currNode.neighbors[i].indexPosition].dimension = currNode.tensorObject->dimensions[i];
					dimensions[currNode.neighbors[i].indexPosition] = currNode.tensorObject->dimensions[i];
				}
			}
		}
		
		canonicalized = canonicalized && (corePosition == _idx);
	}
	
	
	template<bool isOperator>
	std::vector<std::vector<std::tuple<size_t, size_t, value_t>>> get_grouped_entries(const Tensor& _component) {
		REQUIRE(_component.is_sparse(), "Not usefull (and not implemented) for dense Tensors.");
		
		const size_t externalDim = isOperator ? _component.dimensions[1] * _component.dimensions[2] : _component.dimensions[1];
		
		std::vector<std::vector<std::tuple<size_t, size_t, value_t>>> groups(externalDim);
		
		for(const auto& entry : _component.get_unsanitized_sparse_data()) {
			const size_t r2 = entry.first%_component.dimensions.back();
			const size_t n = (entry.first/_component.dimensions.back())%externalDim;
			const size_t r1 = (entry.first/_component.dimensions.back())/externalDim;
			groups[n].emplace_back(r1, r2, _component.factor*entry.second);
		}
		
		return groups;
	}
	
	
	template<bool isOperator>
	std::pair<TensorNetwork, TensorNetwork> TTNetwork<isOperator>::chop(const size_t _position) const {
		require_correct_format();
		
		const size_t numComponents = degree()/N;
		REQUIRE(_position < numComponents, "Can't split a " << numComponents << " component TTNetwork at position " << _position);
		
		// Create the resulting TNs
		TensorNetwork left(ZeroNode::None);
		TensorNetwork right(ZeroNode::None);
		
		left.nodes.push_back(nodes[0]);
		for (size_t i = 0; i < _position; ++i) {
			left.dimensions.push_back(dimensions[i]);
			left.externalLinks.push_back(externalLinks[i]);
			left.nodes.push_back(nodes[i+1]);
		}
		if(isOperator) {
			for(size_t i = 0; i < _position; ++i) {
				left.dimensions.push_back(dimensions[i+numComponents]);
				left.externalLinks.push_back(externalLinks[i+numComponents]);
			}
		}
		left.dimensions.push_back(left.nodes.back().neighbors.back().dimension);
		left.externalLinks.emplace_back(_position, _position==0?0:N+1, left.nodes.back().neighbors.back().dimension , false);
		left.nodes.back().neighbors.back().external = true;
		left.nodes.back().neighbors.back().indexPosition = isOperator ? 2*_position-1 : _position;
		
		right.dimensions.push_back(nodes[_position+2].neighbors.front().dimension);
		right.externalLinks.emplace_back(_position+2, 0, nodes[_position+2].neighbors.front().dimension , false); // NOTE other will be corrected to 0 in the following steps

		for(size_t i = _position+1; i < numComponents; ++i) {
			right.dimensions.push_back(dimensions[i]);
			right.externalLinks.push_back(externalLinks[i]);
			right.nodes.push_back(nodes[i+1]);
		}
		if(isOperator) {
			for(size_t i = _position+1; i < numComponents+1; ++i) {
				right.dimensions.push_back(dimensions[i+numComponents]);
				right.externalLinks.push_back(externalLinks[i+numComponents]);
			}
		}
		// The last node
		right.nodes.push_back(nodes.back());
		
		right.nodes.front().neighbors.front().external = true;
		right.nodes.front().neighbors.front().indexPosition = _position; // NOTE indexPosition will be corrected to 0 in the following steps
		
		// Account for the fact that the first _position+2 nodes do not exist
		for(TensorNetwork::Link& link : right.externalLinks) {
			link.other -= _position+2;
		}
		
		for(TensorNode& node : right.nodes) {
			for(TensorNetwork::Link& link : node.neighbors) {
				if(link.external) {
					link.indexPosition -= _position;
				} else {
					link.other -= _position+2;
				}
			}
		}
		
		return std::pair<TensorNetwork, TensorNetwork>(std::move(left), std::move(right));
	}
	
	
	template<bool isOperator>
	void TTNetwork<isOperator>::move_core(const size_t _position, const bool _keepRank) {
		const size_t numComponents = degree()/N;
		REQUIRE(_position < numComponents || (_position == 0 && degree() == 0), "Illegal core-position " << _position << " chosen for TTNetwork with " << numComponents << " components");
		require_correct_format();
		
		if(canonicalized) {
			// Move right?
			for (size_t n = corePosition; n < _position; ++n) {
				transfer_core(n+1, n+2, !_keepRank);
			}
			
			// Move left?
			for (size_t n = corePosition; n > _position; --n) {
				transfer_core(n+1, n, !_keepRank);
			}
		} else {
			// Move right?
			for (size_t n = 0; n < _position; ++n) {
				transfer_core(n+1, n+2, !_keepRank);
			}
			
			// Move left?
			for (size_t n = numComponents; n > _position+1; --n) {
				transfer_core(n, n-1, !_keepRank);
			}
		}
		
		while (exceeds_maximal_ranks()) {
			// Move left from given CorePosition
			for (size_t n = _position; n > 0; --n) {
				transfer_core(n+1, n, !_keepRank);
			}
			
			// Move to the most right
			for (size_t n = 0; n+1 < numComponents; ++n) {
				transfer_core(n+1, n+2, !_keepRank);
			}
			
			// Move back left to given CorePosition
			for (size_t n = numComponents; n > _position+1; --n) {
				transfer_core(n, n-1, !_keepRank);
			}
		}
		
		canonicalized = true;
		corePosition = _position;
	}
	
	
	template<bool isOperator>
	void TTNetwork<isOperator>::canonicalize_left() {
		move_core(0);
	}
	
	
	template<bool isOperator>
	void TTNetwork<isOperator>::canonicalize_right() {
		move_core(degree() == 0 ? 0 : degree()/N-1);
	}
	
	
	template<bool isOperator>
	void TTNetwork<isOperator>::round(const std::vector<size_t>& _maxRanks, const double _eps) {
		require_correct_format();
		const size_t numComponents = degree()/N;
		REQUIRE(_eps < 1, "_eps must be smaller than one. " << _eps << " was given.");
		REQUIRE(_maxRanks.size()+1 == numComponents || (_maxRanks.empty() && numComponents == 0), "There must be exactly degree/N-1 maxRanks. Here " << _maxRanks.size() << " instead of " << numComponents-1 << " are given.");
		REQUIRE(!misc::contains(_maxRanks, size_t(0)), "Trying to round a TTTensor to rank 0 is not possible.");
		
		const bool initialCanonicalization = canonicalized;
		const size_t initialCorePosition = corePosition;
		
		canonicalize_right();
		
		for(size_t i = 0; i+1 < numComponents; ++i) {
			round_edge(numComponents-i, numComponents-i-1, _maxRanks[numComponents-i-2], _eps, 0.0);
		}
		
		assume_core_position(0);
		
		if(initialCanonicalization) {
			move_core(initialCorePosition);
		}
	}
	
	
	template<bool isOperator>
	void TTNetwork<isOperator>::round(const size_t _maxRank) {
		round(std::vector<size_t>(num_ranks(), _maxRank), EPSILON);
	}
	
	
	template<bool isOperator>
	void TTNetwork<isOperator>::round(const int _maxRank) {
		REQUIRE( _maxRank > 0, "MaxRank must be positive");
		round(size_t(_maxRank));
	}
	
	
	template<bool isOperator>
	void TTNetwork<isOperator>::round(const value_t _eps) {
		round(std::vector<size_t>(num_ranks(), std::numeric_limits<size_t>::max()), _eps);
	}

	
	template<bool isOperator>
	void TTNetwork<isOperator>::soft_threshold(const std::vector<double> &_taus, const bool  /*_preventZero*/) {
		const size_t numComponents = degree()/N;
		REQUIRE(_taus.size()+1 == numComponents || (_taus.empty() && numComponents == 0), "There must be exactly degree/N-1 taus. Here " << _taus.size() << " instead of " << numComponents-1 << " are given.");
		require_correct_format();
		
		const bool initialCanonicalization = canonicalized;
		const size_t initialCorePosition = corePosition;
		
		canonicalize_right();
		
		for(size_t i = 0; i+1 < numComponents; ++i) {
			round_edge(numComponents-i, numComponents-i-1, std::numeric_limits<size_t>::max(), 0.0, _taus[i]);
		}
		
		assume_core_position(0);
		
		if(initialCanonicalization) {
			move_core(initialCorePosition);
		}
	}
	
	
	template<bool isOperator>
	void TTNetwork<isOperator>::soft_threshold(const double _tau, const bool _preventZero) {
		soft_threshold(std::vector<double>(num_ranks(), _tau), _preventZero);
	}
	

	template<bool isOperator>
	std::vector<size_t> TTNetwork<isOperator>::ranks() const {
		std::vector<size_t> res;
		res.reserve(num_ranks());
		for (size_t n = 1; n+2 < nodes.size(); ++n) {
			res.push_back(nodes[n].neighbors.back().dimension);
		}
		return res;
	}
	
	
	template<bool isOperator>
	size_t TTNetwork<isOperator>::rank(const size_t _i) const {
		REQUIRE(_i+1 < degree()/N, "Requested illegal rank " << _i);
		return nodes[_i+1].neighbors.back().dimension;
	}
	
	
	template<bool isOperator>
	void TTNetwork<isOperator>::assume_core_position(const size_t _pos) {
		REQUIRE(_pos < degree()/N || (degree() == 0 && _pos == 0), "Invalid core position.");
		corePosition = _pos;
		canonicalized = true;
	}
	
	
	template<bool isOperator>
	TensorNetwork* TTNetwork<isOperator>::get_copy() const {
		return new TTNetwork(*this);
	}
	
	template<bool isOperator>
	void TTNetwork<isOperator>::contract_unconnected_subnetworks() {
		if(degree() == 0) {
			std::set<size_t> all;
			for(size_t i = 0; i < nodes.size(); ++i) { all.emplace_hint(all.end(), i); }
			contract(all);
			canonicalized = false;
		} else {
			REQUIRE(nodes.size() > 2, "Invalid TTNetwork");
			const size_t numComponents = nodes.size()-2;
			
			for(size_t i = 0; i+1 < numComponents; ++i) {
				if(nodes[i+1].degree() == 2) {
						// If we are the core, everything is fine, we contract ourself to the next node, then get removed and the corePositions stays. If the next Node is the core, we have to change the corePosition to ours, because we will be removed. In all other cases cannonicalization is destroyed.
						if(corePosition == i+1) { corePosition = i; }
						else if(corePosition != i) { canonicalized = false; }
						contract(i+1, i+2);
				}
			}
			
			// Extra treatment for last component to avoid contraction to the pseudo-node.
			if(nodes[numComponents].degree() == 2) {
				if(corePosition == numComponents-1) { corePosition = numComponents-2; }
				else if(corePosition != numComponents-2) { canonicalized = false; }
				contract(numComponents-1, numComponents);
			}
		}
		
		INTERNAL_CHECK(corePosition < degree() || !canonicalized, "Woot");
		
		sanitize();
	}
	
	
	template<bool isOperator>
	value_t TTNetwork<isOperator>::frob_norm() const {
		require_correct_format();
		if (canonicalized) {
			return get_component(corePosition).frob_norm();
		}
		const Index i;
		return std::sqrt(value_t((*this)(i&0)*(*this)(i&0)));
	}
	
	
	
	/*- - - - - - - - - - - - - - - - - - - - - - - - - -  Basic arithmetics - - - - - - - - - - - - - - - - - - - - - - - - - - */
	
    // TODO why sparse?
	template<bool isOperator>
	TTNetwork<isOperator>& TTNetwork<isOperator>::operator+=(const TTNetwork<isOperator>& _other) {
		REQUIRE(dimensions == _other.dimensions, "The dimensions in TT sum must coincide. Given " << dimensions << " vs " << _other.dimensions);
		require_correct_format();
		
		const size_t numComponents = degree()/N;
		
		const bool initialCanonicalization = canonicalized;
		const size_t initialCorePosition = corePosition;
		
		if (numComponents <= 1) {
			component(0) += _other.get_component(0);
			return *this;
		}
		
		XERUS_PA_START;
		for(size_t position = 0; position < numComponents; ++position) {
			// Get current components
			const Tensor& myComponent = get_component(position);
			const Tensor& otherComponent = _other.get_component(position);
			
			// Structure has to be (for degree 4)
			// (L1 R1) * ( L2 0  ) * ( L3 0  ) * ( L4 )
			// 			 ( 0  R2 )   ( 0  R3 )   ( R4 )
			
			// Create a Tensor for the result
			std::vector<size_t> nxtDimensions;
			nxtDimensions.emplace_back(position == 0 ? 1 : myComponent.dimensions.front()+otherComponent.dimensions.front());
			nxtDimensions.emplace_back(myComponent.dimensions[1]);
			if (isOperator) { nxtDimensions.emplace_back(myComponent.dimensions[2]); }
			nxtDimensions.emplace_back(position == numComponents-1 ? 1 : myComponent.dimensions.back()+otherComponent.dimensions.back());
			
			const Tensor::Representation newRep = myComponent.is_sparse() && otherComponent.is_sparse() ? Tensor::Representation::Sparse : Tensor::Representation::Dense;
			std::unique_ptr<Tensor> newComponent(new Tensor(std::move(nxtDimensions), newRep));
			
			newComponent->offset_add(myComponent, isOperator ? std::vector<size_t>({0,0,0,0}) : std::vector<size_t>({0,0,0}));
			
			const size_t leftOffset = position == 0 ? 0 : myComponent.dimensions.front();
			const size_t rightOffset = position == numComponents-1 ? 0 : myComponent.dimensions.back();
			
			newComponent->offset_add(otherComponent, isOperator ? std::vector<size_t>({leftOffset,0,0,rightOffset}) : std::vector<size_t>({leftOffset,0,rightOffset}));
			
			set_component(position, std::move(*newComponent));
		}
		XERUS_PA_END("ADD/SUB", "TTNetwork ADD/SUB", std::string("Dims:")+misc::to_string(dimensions)+" Ranks: "+misc::to_string(ranks()));
		
		if(initialCanonicalization) {
			move_core(initialCorePosition);
		}
		
		return *this;
	}
	
	
	template<bool isOperator>
	TTNetwork<isOperator>& TTNetwork<isOperator>::operator-=(const TTNetwork<isOperator>& _other) {
		operator*=(-1.0);
		operator+=(_other);
		operator*=(-1.0);
		return *this;
	}
	
	
	template<bool isOperator>
	void TTNetwork<isOperator>::operator*=(const value_t _factor) {
		REQUIRE(!nodes.empty(), "There must not be a TTNetwork without any node");
		
		if(canonicalized) {
			component(corePosition) *= _factor;
		} else {
			component(0) *= _factor;
		}
	}
	
	
	template<bool isOperator>
	void TTNetwork<isOperator>::operator/=(const value_t _divisor) {
		operator*=(1/_divisor);
	}
	
	
	
	/*- - - - - - - - - - - - - - - - - - - - - - - - - - Operator specializations - - - - - - - - - - - - - - - - - - - - - - - - - - */
	
	
	
	template<>
	bool TTNetwork<false>::specialized_contraction_f(std::unique_ptr<internal::IndexedTensorMoveable<TensorNetwork>>& /*unused*/, internal::IndexedTensorReadOnly<TensorNetwork>&& /*unused*/, internal::IndexedTensorReadOnly<TensorNetwork>&& /*unused*/) {
		// Only TTOperators construct stacks, so no specialized contractions for TTTensors
		return false;
	}
	
	template<>
	bool TTNetwork<true>::specialized_contraction_f(std::unique_ptr<internal::IndexedTensorMoveable<TensorNetwork>>& _out, internal::IndexedTensorReadOnly<TensorNetwork>&& _me, internal::IndexedTensorReadOnly<TensorNetwork>&& _other) {
		_me.assign_indices();
		_other.assign_indices();
		
		const TTNetwork* const meTT = dynamic_cast<const TTNetwork*>(_me.tensorObjectReadOnly);
		const internal::TTStack<true>* const meTTStack = dynamic_cast<const internal::TTStack<true>*>(_me.tensorObjectReadOnly);
		INTERNAL_CHECK(meTT || meTTStack, "Internal Error.");
		
		const TTTensor* const otherTT = dynamic_cast<const TTTensor*>(_other.tensorObjectReadOnly);
		const internal::TTStack<false>* const otherTTStack = dynamic_cast<const internal::TTStack<false>*>(_other.tensorObjectReadOnly);
		const TTOperator* const otherTTO = dynamic_cast<const TTOperator*>(_other.tensorObjectReadOnly);
		const internal::TTStack<true>* const otherTTOStack = dynamic_cast<const internal::TTStack<true>*>(_other.tensorObjectReadOnly);
		
		if ((otherTT == nullptr) && (otherTTStack == nullptr) && (otherTTO == nullptr) && (otherTTOStack == nullptr)) {
			return false;
		}
		
		bool cannoAtTheEnd = false;
		size_t coreAtTheEnd = 0;
		if (meTT != nullptr) {
			cannoAtTheEnd = meTT->canonicalized;
			coreAtTheEnd = meTT->corePosition;
		} else {
			cannoAtTheEnd = meTTStack->cannonicalization_required;
			coreAtTheEnd = meTTStack->futureCorePosition;
		}
		
		
		// TODO profiler should warn if other->corePosition is not identical to coreAtTheEnd
		
		// Determine my first half and second half of indices
		auto midIndexItr = _me.indices.begin();
		size_t spanSum = 0;
		while (spanSum < _me.degree() / 2) {
			INTERNAL_CHECK(midIndexItr != _me.indices.end(), "Internal Error.");
			spanSum += midIndexItr->span;
			++midIndexItr;
		}
		if (spanSum > _me.degree() / 2) {
			return false; // an index spanned some links of the left and some of the right side
		}
		
		if ((otherTT != nullptr) || (otherTTStack != nullptr)) {
			// ensure fitting indices
			if (std::equal(_me.indices.begin(), midIndexItr, _other.indices.begin()) || std::equal(midIndexItr, _me.indices.end(), _other.indices.begin())) {
				_out.reset(new internal::IndexedTensorMoveable<TensorNetwork>(new internal::TTStack<false>(cannoAtTheEnd, coreAtTheEnd), _me.indices));
				*_out->tensorObject = *_me.tensorObjectReadOnly;
				TensorNetwork::add_network_to_network(std::move(*_out), std::move(_other));
				return true;
			} 
				return false;
			
		} else { // other is operator or operator stack
			// determine other middle index
			auto otherMidIndexItr = _other.indices.begin();
			spanSum = 0;
			while (spanSum < _other.degree() / 2) {
				INTERNAL_CHECK(otherMidIndexItr != _other.indices.end(), "Internal Error.");
				spanSum += otherMidIndexItr->span;
				++otherMidIndexItr;
			}
			if (spanSum > _other.degree() / 2) {
				return false; // an index spanned some links of the left and some of the right side
			}
			// or indices in fitting order to contract the TTOs
			if (   std::equal(_me.indices.begin(), midIndexItr, _other.indices.begin()) 
				|| std::equal(midIndexItr, _me.indices.end(), _other.indices.begin())
				|| std::equal(_me.indices.begin(), midIndexItr, otherMidIndexItr) 
				|| std::equal(midIndexItr, _me.indices.end(), otherMidIndexItr)) 
			{
				_out.reset(new internal::IndexedTensorMoveable<TensorNetwork>(new internal::TTStack<true>(cannoAtTheEnd, coreAtTheEnd), _me.indices));
				*_out->tensorObject = *_me.tensorObjectReadOnly;
				TensorNetwork::add_network_to_network(std::move(*_out), std::move(_other));
				return true;
			} 
				return false;
			
		}
	}
	
	
	template<bool isOperator>
	void transpose_if_operator(TTNetwork<isOperator>& _ttNetwork);
	
	template<>
	void transpose_if_operator<false>(TTNetwork<false>&  /*_ttNetwork*/) {}
	
	template<>
	void transpose_if_operator<true>(TTNetwork<true>& _ttNetwork) {
		_ttNetwork.transpose();
	}
	
	template<bool isOperator>
	bool TTNetwork<isOperator>::specialized_sum_f(std::unique_ptr<internal::IndexedTensorMoveable<TensorNetwork>>& _out, internal::IndexedTensorReadOnly<TensorNetwork>&& _me, internal::IndexedTensorReadOnly<TensorNetwork>&& _other) {
		_me.assign_indices();
		_other.assign_indices();
		
		// If the other is not a TT tensor (or stack) fall back to default summation (i.e. return false)
		const TTNetwork* otherTT = dynamic_cast<const TTNetwork*>( _other.tensorObjectReadOnly);
		const internal::TTStack<isOperator>* otherTTStack = dynamic_cast<const internal::TTStack<isOperator>*>( _other.tensorObjectReadOnly);
		if (!otherTT && !otherTTStack) { return false; }
				
		bool transposeRHS;
		if(_me.indices == _other.indices) { // Everything is easy.
			REQUIRE(_me.tensorObjectReadOnly->dimensions == _other.tensorObjectReadOnly->dimensions, "TT sum requires both operants to share the same dimensions.");
			transposeRHS = false;
		} else if (isOperator) { // Check for transposition
			// Find index mid-points to compare the halves separately
			auto myMidIndexItr = _me.indices.begin();
			size_t spanSum = 0;
			while (spanSum < _me.degree() / 2) {
				spanSum += myMidIndexItr->span;
				++myMidIndexItr;
			}
			
			auto otherMidIndexItr = _other.indices.begin();
			spanSum = 0;
			while (spanSum < _other.degree() / 2) {
				spanSum += otherMidIndexItr->span;
				++otherMidIndexItr;
			}
			
			if(std::equal(_me.indices.begin(), myMidIndexItr, otherMidIndexItr) && std::equal(myMidIndexItr, _me.indices.end(), _other.indices.begin())) {
				transposeRHS = true;
			} else {
				return false;
			}
		} else {
			return false; // Not Operator and index order differs.
		}
		
		// Check whether we are a TTStack
		std::unique_ptr<TTNetwork<isOperator>> meStorage;
		const TTNetwork* usedMe;
		
		internal::IndexedTensorMoveable<TensorNetwork>* const moveMe = dynamic_cast<internal::IndexedTensorMoveable<TensorNetwork>*>(&_me);
		internal::TTStack<isOperator>* stackMe;
		if(moveMe && (stackMe = dynamic_cast<internal::TTStack<isOperator>*>(moveMe->tensorObject))) {
			meStorage.reset(new TTNetwork());
			usedMe = meStorage.get();
			*meStorage = TTNetwork(*stackMe);
			INTERNAL_CHECK(usedMe->dimensions == stackMe->dimensions, "Ie " << stackMe->dimensions << " vs "  << usedMe->dimensions);
		} else { // I am normal
			INTERNAL_CHECK(dynamic_cast<const TTNetwork<isOperator>*>(_me.tensorObjectReadOnly),"Non-moveable TTStack (or other error) detected.");
			usedMe = static_cast<const TTNetwork<isOperator>*>(_me.tensorObjectReadOnly);
		}
		const TTNetwork& ttMe = *usedMe;
		
		
		// Check whether the other is a TTStack
		TTNetwork ttOther;
		
		internal::IndexedTensorMoveable<TensorNetwork>* const moveOther = dynamic_cast<internal::IndexedTensorMoveable<TensorNetwork>*>(&_other);
		internal::TTStack<isOperator>* stackOther;
		if(moveOther && (stackOther = dynamic_cast<internal::TTStack<isOperator>*>(moveOther->tensorObject))) {
			ttOther = TTNetwork(*stackOther);
			INTERNAL_CHECK(ttOther.dimensions == stackOther->dimensions, "Ie");
		} else { // Other is normal
			INTERNAL_CHECK(dynamic_cast<const TTNetwork<isOperator>*>(_other.tensorObjectReadOnly),"Non-moveable TTStack (or other error) detected.");
			ttOther = *static_cast<const TTNetwork<isOperator>*>(_other.tensorObjectReadOnly);
			
		}
		
		if(transposeRHS) {
			transpose_if_operator(ttOther);
		}
		
		_out.reset(new internal::IndexedTensorMoveable<TensorNetwork>( new TTNetwork(ttMe), _me.indices));
		
		*static_cast<TTNetwork*>(_out->tensorObject) += ttOther;
		return true;
	}
	
	
	template<bool isOperator>
	void TTNetwork<isOperator>::specialized_evaluation(internal::IndexedTensorWritable<TensorNetwork>&& _me, internal::IndexedTensorReadOnly<TensorNetwork>&& _other) {
		INTERNAL_CHECK(_me.tensorObject == this, "Internal Error.");
		
		_me.assign_indices(_other.degree());
		_other.assign_indices();
		const size_t numComponents = _other.degree()/N;
		TTNetwork& meTTN = static_cast<TTNetwork&>(*_me.tensorObject);
		
		// First check whether the other is a TTNetwork as well, otherwise we can skip to fallback
		const TTNetwork* const otherTTN = dynamic_cast<const TTNetwork*>(_other.tensorObjectReadOnly);
		const internal::TTStack<isOperator>* const otherTTStack = dynamic_cast<const internal::TTStack<isOperator>*>(_other.tensorObjectReadOnly);
		internal::IndexedTensorMoveable<TensorNetwork> *movOther = dynamic_cast<internal::IndexedTensorMoveable<TensorNetwork> *>(&_other);
		
		if(otherTTN || otherTTStack) {
			if (otherTTStack) {
				INTERNAL_CHECK(movOther, "Not moveable TTStack encountered...");
				internal::TTStack<isOperator>::contract_stack(std::move(*movOther));
			}
			
			// Check whether the index order coincides
			if (_me.indices == _other.indices) {
				if (otherTTN) {
					meTTN = *otherTTN;
				} else {
					_me.tensorObject->operator=(*_other.tensorObjectReadOnly);
					meTTN.canonicalized = false;
					if (otherTTStack->cannonicalization_required) {
						meTTN.move_core(otherTTStack->futureCorePosition);
					}
				}
				return;
			}
			
			// For TTOperators also check whether the index order is transposed
			if (isOperator) {
				bool transposed = false;
				
				auto midIndexItr = _me.indices.begin();
				size_t spanSum = 0;
				while (spanSum < numComponents) {
					INTERNAL_CHECK(midIndexItr != _me.indices.end(), "Internal Error.");
					spanSum += midIndexItr->span;
					++midIndexItr;
				}
				if (spanSum == numComponents) {
					// Transposition possible on my end
					auto otherMidIndexItr = _other.indices.begin();
					spanSum = 0;
					while (spanSum < numComponents) {
						INTERNAL_CHECK(otherMidIndexItr != _other.indices.end(), "Internal Error.");
						spanSum += otherMidIndexItr->span;
						++otherMidIndexItr;
					}
					if (spanSum == numComponents) {
						// Other tensor also transposable
						transposed = (std::equal(_me.indices.begin(), midIndexItr, otherMidIndexItr)) 
						&& (std::equal(midIndexItr, _me.indices.end(), _other.indices.begin()));
					}
				}
				
				if (transposed) {
					if (otherTTN) {
						meTTN = *otherTTN;
					} else {
						_me.tensorObject->operator=(*_other.tensorObjectReadOnly);
						meTTN.canonicalized = false;
						if (otherTTStack->cannonicalization_required) {
							meTTN.move_core(otherTTStack->futureCorePosition);
						}
					}
					require_correct_format();
					dynamic_cast<TTOperator*>(_me.tensorObject)->transpose(); // NOTE will never be called if !isOperator
					return;
				}
			}
		}
		
		// Use Tensor fallback
		if (_other.tensorObjectReadOnly->nodes.size() > 1) {
			LOG_ONCE(warning, "Assigning a general tensor network to TTOperator not yet implemented. casting to fullTensor first");
		}
		Tensor otherFull(*_other.tensorObjectReadOnly);
		Tensor otherReordered;
		otherReordered(_me.indices) = otherFull(_other.indices);
		
		// Cast to TTNetwork
		*_me.tensorObject = TTNetwork(std::move(otherReordered));
	}
	
	
	// Explicit instantiation of the two template parameters that will be implemented in the xerus library
	template class TTNetwork<false>;
	template class TTNetwork<true>;
	
	
	
	template<bool isOperator>
	TTNetwork<isOperator> operator+(TTNetwork<isOperator> _lhs, const TTNetwork<isOperator>& _rhs) {
		_lhs += _rhs; // NOTE pass-by-value!
		return _lhs;
	}
	
	
	template<bool isOperator>
	TTNetwork<isOperator> operator-(TTNetwork<isOperator> _lhs, const TTNetwork<isOperator>& _rhs) {
		_lhs -= _rhs; // NOTE pass-by-value!
		return _lhs;
	}
	
	
	template<bool isOperator>
	TTNetwork<isOperator> operator*(TTNetwork<isOperator> _network, const value_t _factor) {
		_network *= _factor; // NOTE pass-by-value!
		return _network;
	}
	
	
	template<bool isOperator>
	TTNetwork<isOperator> operator*(const value_t _factor, TTNetwork<isOperator> _network) {
		_network *= _factor; // NOTE pass-by-value!
		return _network;
	}
	
	
	template<bool isOperator>
	TTNetwork<isOperator> operator/(TTNetwork<isOperator> _network, const value_t _divisor) {
		_network /= _divisor; // NOTE pass-by-value!
		return _network;
	}
	
	// Explicit instantiation for both types
	template TTNetwork<false> operator+(TTNetwork<false> _lhs, const TTNetwork<false>& _rhs);
	template TTNetwork<true> operator+(TTNetwork<true> _lhs, const TTNetwork<true>& _rhs);
	template TTNetwork<false> operator-(TTNetwork<false> _lhs, const TTNetwork<false>& _rhs);
	template TTNetwork<true> operator-(TTNetwork<true> _lhs, const TTNetwork<true>& _rhs);
	template TTNetwork<false> operator*(TTNetwork<false> _network, const value_t _factor);
	template TTNetwork<true> operator*(TTNetwork<true> _network, const value_t _factor);
	template TTNetwork<false> operator*(const value_t _factor, TTNetwork<false> _network);
	template TTNetwork<true> operator*(const value_t _factor, TTNetwork<true> _network);
	template TTNetwork<false> operator/(TTNetwork<false> _network, const value_t _divisor);
	template TTNetwork<true> operator/(TTNetwork<true> _network, const value_t _divisor);
	
	
	
	
	template<bool isOperator>
	void perform_component_product(Tensor& _newComponent, const Tensor& _componentA, const Tensor& _componentB) {
		const size_t externalDim = isOperator ? _componentA.dimensions[1] * _componentA.dimensions[2] : _componentA.dimensions[1];
		
		if(_componentA.is_dense() && _componentB.is_dense()) {
			INTERNAL_CHECK(_newComponent.is_dense(), "IE");
			value_t* const newCompData = _newComponent.get_dense_data();
			const value_t* const compBData = _componentB.get_unsanitized_dense_data();
			for (size_t r1 = 0; r1 < _componentA.dimensions.front(); ++r1) {
				for (size_t s1 = 0; s1 < _componentB.dimensions.front(); ++s1) {
					for (size_t n = 0; n < externalDim; ++n) {
						for (size_t r2 = 0; r2 < _componentA.dimensions.back(); ++r2) {
							const size_t offsetA = (r1*externalDim + n)*_componentA.dimensions.back()+r2;
							const size_t offsetB = (s1*externalDim + n)*_componentB.dimensions.back();
							const size_t offsetResult = (((r1*_componentB.dimensions.front() + s1)*externalDim + n)*_componentA.dimensions.back()+r2)*_componentB.dimensions.back();
							misc::copy_scaled(newCompData+offsetResult, _componentB.factor*_componentA[offsetA], compBData+offsetB, _componentB.dimensions.back());
						}
					}
				}
			}
		} else if(_componentA.is_dense()) { // B sparse
			const std::vector<std::vector<std::tuple<size_t, size_t, value_t>>> groupedEntriesB = get_grouped_entries<isOperator>(_componentB);
			value_t* const newCompData = _newComponent.get_dense_data();
			for (size_t r1 = 0; r1 < _componentA.dimensions.front(); ++r1) {
				for (size_t n = 0; n < externalDim; ++n) {
					for (size_t r2 = 0; r2 < _componentA.dimensions.back(); ++r2) {
						for(const std::tuple<size_t, size_t, value_t>& entryB : groupedEntriesB[n]) {
							const size_t offsetA = (r1*externalDim + n)*_componentA.dimensions.back()+r2;
							const size_t offsetResult = (((r1*_componentB.dimensions.front() + std::get<0>(entryB))*externalDim + n)*_componentA.dimensions.back()+r2)*_componentB.dimensions.back()+std::get<1>(entryB);
							newCompData[offsetResult] = _componentA[offsetA]*std::get<2>(entryB);
						}
					}
				}
			}
		} else if(_componentB.is_dense()) { // A sparse
			LOG(woot, "");
			value_t* const newCompData = _newComponent.get_dense_data();
			const value_t* const compBData = _componentB.get_unsanitized_dense_data();
			for(const auto& entryA : _componentA.get_unsanitized_sparse_data()) {
				const size_t r2 = entryA.first%_componentA.dimensions.back();
				const size_t n = (entryA.first/_componentA.dimensions.back())%externalDim;
				const size_t r1 = (entryA.first/_componentA.dimensions.back())/externalDim;
				
				for (size_t s1 = 0; s1 < _componentB.dimensions.front(); ++s1) {
					const size_t offsetB = (s1*externalDim + n)*_componentB.dimensions.back();
					const size_t offsetResult = (((r1*_componentB.dimensions.front() + s1)*externalDim + n)*_componentA.dimensions.back()+r2)*_componentB.dimensions.back();
					misc::copy_scaled(newCompData+offsetResult, _componentB.factor*_componentA.factor*entryA.second, compBData+offsetB, _componentB.dimensions.back());
				}
			}
		} else {
			const std::vector<std::vector<std::tuple<size_t, size_t, value_t>>> groupedEntriesB = get_grouped_entries<isOperator>(_componentB);
			std::map<size_t, value_t>& dataMap = _newComponent.get_sparse_data();
			INTERNAL_CHECK(dataMap.empty(), "IE");
			for(const auto& entryA : _componentA.get_unsanitized_sparse_data()) {
				const size_t r2 = entryA.first%_componentA.dimensions.back();
				const size_t n = (entryA.first/_componentA.dimensions.back())%externalDim;
				const size_t r1 = (entryA.first/_componentA.dimensions.back())/externalDim;				
				
				for(const std::tuple<size_t, size_t, value_t>& entryB : groupedEntriesB[n]) {
					dataMap.emplace((((r1*_componentB.dimensions.front() + std::get<0>(entryB))*externalDim + n)*_componentA.dimensions.back()+r2)*_componentB.dimensions.back()+std::get<1>(entryB), _componentA.factor*entryA.second*std::get<2>(entryB));
				}
			}
		}
	}
	
	template<bool isOperator>
	TTNetwork<isOperator> entrywise_product(const TTNetwork<isOperator> &_A, const TTNetwork<isOperator> &_B) {
		static constexpr const size_t N = isOperator?2:1;
		REQUIRE(_A.dimensions == _B.dimensions, "Entrywise_product ill-defined for different external dimensions.");
		
		if(_A.degree() == 0) {
			TTNetwork<isOperator> result(_A);
			result *= _B[0];
			return result;
		}
		
		TTNetwork<isOperator> result(_A.degree());
		const size_t numComponents = _A.degree() / N;
		
		#pragma omp for schedule(static)
		for (size_t i = 0; i < numComponents; ++i) {
			const Tensor& componentA = _A.get_component(i);
			const Tensor& componentB = _B.get_component(i);
			const Tensor::Representation newRep = componentA.is_sparse() && componentB.is_sparse() ? Tensor::Representation::Sparse : Tensor::Representation::Dense;
			Tensor newComponent(isOperator ? 
				Tensor::DimensionTuple({componentA.dimensions.front()*componentB.dimensions.front(), componentA.dimensions[1], componentA.dimensions[2], componentA.dimensions.back()*componentB.dimensions.back()}) : 
				Tensor::DimensionTuple({componentA.dimensions.front()*componentB.dimensions.front(), componentA.dimensions[1], componentA.dimensions.back()*componentB.dimensions.back()}), newRep);
			
			perform_component_product<isOperator>(newComponent, componentA, componentB);
			
			#pragma omp critical
			{
				result.set_component(i, std::move(newComponent));
			}
		}
		
		if (_A.canonicalized && _B.canonicalized) {
			result.move_core(_A.corePosition);
		}
		return result;
	}
	
	
	//Explicit instantiation for both types
	template TTNetwork<false> entrywise_product(const TTNetwork<false> &_A, const TTNetwork<false> &_B);
	template TTNetwork<true> entrywise_product(const TTNetwork<true> &_A, const TTNetwork<true> &_B);
	
	
	
	template<bool isOperator>
	TTNetwork<isOperator> dyadic_product(const TTNetwork<isOperator> &_lhs, const TTNetwork<isOperator> &_rhs) {
		constexpr size_t N = isOperator?2:1;
		_lhs.require_correct_format();
		_rhs.require_correct_format();
		
		if (_lhs.degree() == 0) {
			TTNetwork<isOperator> result(_rhs);
			result *= _lhs[0];
			return result;
		}
		
		TTNetwork<isOperator> result(_lhs);
		if (_rhs.degree() == 0) {
			result *= _rhs[0];
			return result;
		}
		
		const size_t lhsNumComponents = _lhs.degree()/N;
		const size_t rhsNumComponents = _rhs.degree()/N;
		
		// fix external links of lhs nodes
		for (size_t i=1; i<result.nodes.size(); ++i) {
			for (TensorNetwork::Link &l : result.nodes[i].neighbors) {
				if (l.external) {
					if (l.indexPosition >= lhsNumComponents) {
						l.indexPosition += rhsNumComponents;
					}
				}
			}
		}
		
		// Add all nodes of rhs and fix neighbor relations
		result.nodes.pop_back();
		result.nodes.reserve(_lhs.degree()+_rhs.degree()+2);
		for (size_t i = 1; i < _rhs.nodes.size(); ++i) {
			result.nodes.emplace_back(_rhs.nodes[i]);
			for (TensorNetwork::Link &l : result.nodes.back().neighbors) {
				if (l.external) {
					if (l.indexPosition < rhsNumComponents) {
						l.indexPosition += lhsNumComponents;
					} else {
						l.indexPosition += 2*lhsNumComponents;
					}
				} else {
					if (l.other==0) {
						l.indexPosition = N+1;
					}
					l.other += lhsNumComponents;
				}
			}
		}
		
		// Add all external indices of rhs
		result.externalLinks.clear(); // NOTE that this is necessary because in the operator case we added indices 
		result.dimensions.clear();   //        in the wrong position when we copied the lhs
		result.externalLinks.reserve(_lhs.degree()+_rhs.degree());
		result.dimensions.reserve(_lhs.degree()+_rhs.degree());
		
		for (size_t i = 0; i < lhsNumComponents; ++i) {
			const size_t d=_lhs.dimensions[i];
			result.externalLinks.emplace_back(i+1, 1, d, false);
			result.dimensions.push_back(d);
		}
		
		for (size_t i = 0; i < rhsNumComponents; ++i) {
			const size_t d = _rhs.dimensions[i];
			result.externalLinks.emplace_back(lhsNumComponents+i+1, 1, d, false);
			result.dimensions.push_back(d);
		}
		
		if (isOperator) {
			for (size_t i = 0; i < lhsNumComponents; ++i) {
				const size_t d = _lhs.dimensions[i];
				result.externalLinks.emplace_back(i+1, 2, d, false);
				result.dimensions.push_back(d);
			}
			for (size_t i = 0; i < rhsNumComponents; ++i) {
				const size_t d = _rhs.dimensions[i];
				result.externalLinks.emplace_back(lhsNumComponents+i+1, 2, d, false);
				result.dimensions.push_back(d);
			}
		}
		
		if (_lhs.canonicalized && _rhs.canonicalized) {
			if (_lhs.corePosition == 0 && _rhs.corePosition == 0) {
				result.canonicalized = true;
				result.corePosition = lhsNumComponents;
				// the other core might have carried a factor
				if (result.nodes[1].tensorObject->has_factor()) {
					(*result.nodes[lhsNumComponents+1].tensorObject) *= result.nodes[1].tensorObject->factor;
					result.nodes[1].tensorObject->factor = 1.0;
				}
				result.move_core(0);
			} else if (_lhs.corePosition == lhsNumComponents-1 && _rhs.corePosition == rhsNumComponents-1) {
				result.canonicalized = true;
				result.corePosition = lhsNumComponents-1;
				const size_t lastIdx = lhsNumComponents + rhsNumComponents -1;
				// the other core might have carried a factor
				if (result.nodes[lastIdx+1].tensorObject->has_factor()) {
					(*result.nodes[lhsNumComponents].tensorObject) *= result.nodes[lastIdx+1].tensorObject->factor;
					result.nodes[lastIdx+1].tensorObject->factor = 1.0;
				}
				result.move_core(lastIdx);
			}
		} else {
			result.canonicalized = false;
		}
		
		result.require_correct_format();
		return result;
	}
	
	template TTNetwork<true> dyadic_product(const TTNetwork<true> &_lhs, const TTNetwork<true> &_rhs);
	template TTNetwork<false> dyadic_product(const TTNetwork<false> &_lhs, const TTNetwork<false> &_rhs);
	
	template<bool isOperator>
	TTNetwork<isOperator> dyadic_product(const std::vector<TTNetwork<isOperator>>& _tensors) {
		if (_tensors.empty()) { return TTNetwork<isOperator>(); }
		
		TTNetwork<isOperator> result(_tensors.back());
		// construct dyadic products right to left as default cannonicalization is left
		for (size_t i = _tensors.size()-1; i > 0; --i) {
			XERUS_REQUIRE_TEST;
			result = dyadic_product(_tensors[i-1], result);
		}
		return result;
	}
	
	template TTNetwork<true> dyadic_product(const std::vector<TTNetwork<true>>& _tensors);
	template TTNetwork<false> dyadic_product(const std::vector<TTNetwork<false>>& _tensors);
	
	
	
	namespace misc {
		
		template<bool isOperator>
		void stream_writer(std::ostream& _stream, const TTNetwork<isOperator> &_obj, misc::FileFormat _format) {
			if(_format == misc::FileFormat::TSV) {
				_stream << std::setprecision(std::numeric_limits<value_t>::digits10 + 1);
			}
			// storage version number
			write_to_stream<size_t>(_stream, 1, _format);
			
			// store TN specific data
<<<<<<< HEAD
			write_to_stream<bool>(_stream, _obj.canonicalized, _format);
			write_to_stream<uint64>(_stream, _obj.corePosition, _format);
=======
			write_to_stream<bool>(_stream, _obj.cannonicalized, _format);
			write_to_stream<size_t>(_stream, _obj.corePosition, _format);
>>>>>>> 7f4af266
			
			// save rest of TN
			write_to_stream<TensorNetwork>(_stream, _obj, _format);
		}
		template void stream_writer(std::ostream& _stream, const TTNetwork<true> &_obj, misc::FileFormat _format);
		template void stream_writer(std::ostream& _stream, const TTNetwork<false> &_obj, misc::FileFormat _format);
		
		
		template<bool isOperator>
		void stream_reader(std::istream& _stream, TTNetwork<isOperator> &_obj, const misc::FileFormat _format) {
			IF_CHECK( size_t ver = ) read_from_stream<size_t>(_stream, _format);
			REQUIRE(ver == 1, "Unknown stream version to open (" << ver << ")");
			
			// load TN specific data
<<<<<<< HEAD
			read_from_stream<bool>(_stream, _obj.canonicalized, _format);
			read_from_stream<uint64>(_stream, _obj.corePosition, _format);
=======
			read_from_stream<bool>(_stream, _obj.cannonicalized, _format);
			read_from_stream<size_t>(_stream, _obj.corePosition, _format);
>>>>>>> 7f4af266
			
			// load rest of TN
			read_from_stream<TensorNetwork>(_stream, _obj, _format);
			
			_obj.require_correct_format();
		}
		template void stream_reader(std::istream& _stream, TTNetwork<true> &_obj, const misc::FileFormat _format);
		template void stream_reader(std::istream& _stream, TTNetwork<false> &_obj, const misc::FileFormat _format);
	} // namespace misc
	
} // namespace xerus<|MERGE_RESOLUTION|>--- conflicted
+++ resolved
@@ -1453,13 +1453,9 @@
 			write_to_stream<size_t>(_stream, 1, _format);
 			
 			// store TN specific data
-<<<<<<< HEAD
 			write_to_stream<bool>(_stream, _obj.canonicalized, _format);
-			write_to_stream<uint64>(_stream, _obj.corePosition, _format);
-=======
-			write_to_stream<bool>(_stream, _obj.cannonicalized, _format);
-			write_to_stream<size_t>(_stream, _obj.corePosition, _format);
->>>>>>> 7f4af266
+            write_to_stream<size_t>(_stream, _obj.corePosition, _format);
+
 			
 			// save rest of TN
 			write_to_stream<TensorNetwork>(_stream, _obj, _format);
@@ -1474,13 +1470,9 @@
 			REQUIRE(ver == 1, "Unknown stream version to open (" << ver << ")");
 			
 			// load TN specific data
-<<<<<<< HEAD
 			read_from_stream<bool>(_stream, _obj.canonicalized, _format);
-			read_from_stream<uint64>(_stream, _obj.corePosition, _format);
-=======
-			read_from_stream<bool>(_stream, _obj.cannonicalized, _format);
-			read_from_stream<size_t>(_stream, _obj.corePosition, _format);
->>>>>>> 7f4af266
+            read_from_stream<size_t>(_stream, _obj.corePosition, _format);
+
 			
 			// load rest of TN
 			read_from_stream<TensorNetwork>(_stream, _obj, _format);
