--- conflicted
+++ resolved
@@ -239,13 +239,7 @@
 			}
 			
 			// Create orthogonal matrix Q
-<<<<<<< HEAD
-			LOG(lkj, _m << " " << _n << " " << rank);
 			lapackAnswer = LAPACKE_dorgqr(LAPACK_ROW_MAJOR, (int) _m, (int) maxRank, (int) maxRank, tmpA.get(), (int) _n, tau.get());
-=======
-// 			LOG(lkj, _m << " " << _n << " " << rank);
-			lapackAnswer = LAPACKE_dorgqr(LAPACK_ROW_MAJOR, (int) _m, (int) rank, (int) rank, tmpA.get(), (int) _n, tau.get());
->>>>>>> 629eb69a
 			CHECK(lapackAnswer == 0, error, "Unable to reconstruct Q from the QR factorisation. Lapacke says: " << lapackAnswer);
 			
 			_Q.reset(new double[_m*rank]);
