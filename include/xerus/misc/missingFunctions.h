--- conflicted
+++ resolved
@@ -64,8 +64,6 @@
 		 */
 		std::string exec(const std::string _cmd);
 
-<<<<<<< HEAD
-=======
 		/**
 		 * @brief Wrapper class to disallow implicit cast (e.g. from everything to bool).
 		 */
@@ -78,7 +76,6 @@
 			operator T() const{ return value; }
 		};
 
->>>>>>> a76ea560
         ///@brief: Counts how often an element is contained in an arbitary container
         template<template<class, class...> class container_t, class item_t, class... rest_t, typename std::enable_if<!has_member_count<container_t<item_t, rest_t...>>::value, int>::type = 0>
         size_t count(const container_t<item_t, rest_t...> &_container, const item_t &_item) {
