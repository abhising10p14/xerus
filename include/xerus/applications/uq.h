--- conflicted
+++ resolved
@@ -59,12 +59,8 @@
 	TTTensor initial_guess(const UQMeasurementSet& _measurments, const TTTensor& _guess);
 	
     
-<<<<<<< HEAD
 	Tensor mc_average(const TTTensor& _x, const PolynomBasis _basisType, const size_t _N);
-=======
-	Tensor mc_average(const TTTensor& _x, const size_t _N);
 	
 	Tensor average(const TTTensor& _x);
->>>>>>> 42a80515
 }}
 
