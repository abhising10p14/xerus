--- conflicted
+++ resolved
@@ -42,17 +42,11 @@
 # NO_XERUS_EXCEPTIONS = TRUE         # Disable the use of exceptions by the xerus library
 
 
-<<<<<<< HEAD
-# with the following option the callstack that is returned by get_call_stack (and thus all fatal errors)
+# With the following option the callstack that is returned by get_call_stack (and thus all fatal errors)
 # includes NO function names, source-filenames and line numbers.
 # NOTE: activate this to remove the dependence on the binutils libraries -lbfd -liberty -lz and -ldl
 # NO_FANCY_CALLSTACK = TRUE					# show detailed callstacks
-=======
-# With the following option the callstack that is returned by get_call_stack (and thus all fatal errors)
-# includes the function names, source-files and line numbers.
-# NOTE: this requires the binutils libraries -lbfd -liberty -lz and -ldl
-FANCY_CALLSTACK = TRUE					# show detailed callstacks
->>>>>>> 0055ed7c
+
 
 # You can add all kind of debuging options. In the following are some examples
  DEBUG += -g                # Adds debug symbols
