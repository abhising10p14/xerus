--- conflicted
+++ resolved
@@ -42,7 +42,6 @@
 		
 		Index i1, i2, i3, i4, i5;
 		
-<<<<<<< HEAD
 		std::random_device rd;
 		std::mt19937_64 rnd(rd());
 		std::uniform_real_distribution<value_t> dist(0, 1);
@@ -55,15 +54,6 @@
 		double alpha = 1;
 		
 		value_t residual = 1;
-=======
-		value_t normMeasuredValues = 0.0;
-		for(size_t i = 0; i < numMeasurments; ++i) {
-			normMeasuredValues += misc::sqr(_measurments.measuredValues[i]);
-		}
-		normMeasuredValues = std::sqrt(normMeasuredValues);
-		
-		std::mt19937_64 rnd(0x5EED0);
->>>>>>> c7a27829
 		
 		for(size_t iteration = 0; iteration < 1000000; ++iteration) {
 // 			_x.measure(currentValues);
@@ -80,7 +70,6 @@
 			value_t bestResidual = residual*2;
 			value_t newAlpha = alpha;
 			
-<<<<<<< HEAD
 			for (value_t beta = 1/ALPHA_CHG; beta < ALPHA_CHG*1.5; beta *= ALPHA_CHG) {
 				// Build the largeX
 				for(size_t d = 0; d < degree; ++d) {
@@ -110,38 +99,6 @@
 						for(size_t i = 0; i < USER_MEASUREMENTS_PER_ITR; ++i) {
 							newComp[{i + currComp.dimensions[0], _measurments.positions[measurementOrder[i]][d], 0}] = 1.0;
 						}
-=======
-			// Calculate residual for perfdata
-			if (_perfData) {
-				_perfData.stop_timer();
-				value_t residual = 0;
-				for(size_t i = 0; i < numMeasurments; ++i) {
-					residual += misc::sqr(_measurments.measuredValues[i] - currentValues[i]);
-				}
-				_perfData.continue_timer();
-				_perfData.add(iteration, std::sqrt(residual)/normMeasuredValues, _x, 0);
-			}
-			
-			
-			// Build the largeX
-			for(size_t d = 0; d < degree; ++d) {
-				Tensor& currComp = _x.component(d);
-				SparseTensor newComp({d == 0 ? 1 : (currComp.dimensions[0]+USER_MEASUREMENTS_PER_ITR), currComp.dimensions[1], d == degree-1 ? 1 : (currComp.dimensions[2]+USER_MEASUREMENTS_PER_ITR)});
-				
-				// Copy dense part
-				for(size_t r1 = 0; r1 < currComp.dimensions[0]; ++r1) {
-					for(size_t n = 0; n < currComp.dimensions[1]; ++n) {
-						for(size_t r2 = 0; r2 < currComp.dimensions[2]; ++r2) {
-							newComp[{r1, n, r2}] = currComp[{r1, n, r2}];
-						}
-					}
-				}
-				
-				// Copy sparse part
-				if (d==0) {
-					for(size_t i = 0; i < USER_MEASUREMENTS_PER_ITR; ++i) {
-						newComp[{0, _measurments.positions[measurementOrder[i]][d], i+currComp.dimensions[2]}] = (_measurments.measuredValues[measurementOrder[i]] - currentValues[measurementOrder[i]]);
->>>>>>> c7a27829
 					}
 					
 					
@@ -190,30 +147,7 @@
 			alpha = newAlpha;
 			LOG(newAlpha, alpha);
 			
-<<<<<<< HEAD
 			_perfData.add(iteration, bestResidual, _x, 0);
-=======
-			_x = TTTensor(fullX, 0.0, _x.ranks());
-			
-// 			decomposition_als(_x, fullX);
-			
-// 			largeX = TTTensor(fullX);
-			/*
-			FullTensor doubleComp, U, Vt;
-			SparseTensor S;
-			for(size_t d = 0; d+1 < degree; ++d) {
-				doubleComp(i1^2 , i3^2) = largeX.get_component(d)(i1^2, i2) * largeX.get_component(d+1)(i2, i3^2); 
-				(U(i1^2, i2), S(i2, i3), Vt(i3, i4^2)) = SVD(doubleComp(i1^2, i4^2), 2*_x.rank(d));
-				largeX.set_component(d, U);
-				doubleComp(i1, i2^2) = S(i1, i3) * Vt(i3, i2^2);
-				largeX.set_component(d+1, doubleComp);
-			}
-			
-			largeX.assume_core_position(degree-1);
-			largeX.cannonicalize_left();
-			largeX.round(_x.ranks());*/
-// 			_x = largeX;
->>>>>>> c7a27829
 		}
 		
 		return residual;
