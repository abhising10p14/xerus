// Xerus - A General Purpose Tensor Library
// Copyright (C) 2014-2015 Benjamin Huber and Sebastian Wolf. 
// 
// Xerus is free software: you can redistribute it and/or modify
// it under the terms of the GNU Affero General Public License as published
// by the Free Software Foundation, either version 3 of the License,
// or (at your option) any later version.
// 
// Xerus is distributed in the hope that it will be useful,
// but WITHOUT ANY WARRANTY; without even the implied warranty of
// MERCHANTABILITY or FITNESS FOR A PARTICULAR PURPOSE. See the
// GNU Affero General Public License for more details.
// 
// You should have received a copy of the GNU Affero General Public License
// along with Xerus. If not, see <http://www.gnu.org/licenses/>.
//
// For further information on Xerus visit https://libXerus.org 
// or contact us at contact@libXerus.org.

#include <xerus/ttNetwork.h>
#include <xerus/tensorNetwork.h>
#include <xerus/basic.h>
#include <xerus/index.h>
#include <xerus/fullTensor.h>
#include <xerus/sparseTensor.h>
#include <xerus/indexedTensorList.h>
#include <xerus/indexedTensor_TN_operators.h>
#include <xerus/indexedTensor_tensor_operators.h>
#include <xerus/indexedTensor_tensor_factorisations.h>
#include <xerus/misc/blasLapackWrapper.h>

namespace xerus {
    /*- - - - - - - - - - - - - - - - - - - - - - - - - - Constructors - - - - - - - - - - - - - - - - - - - - - - - - - - - - - - - -*/
<<<<<<< HEAD
	template<bool isOperator>
	TTNetwork<isOperator>::TTNetwork(const size_t _degree) : TensorNetwork(), cannonicalization(RIGHT) {
		REQUIRE(_degree%N==0, "illegal degree for TTOperator");
		const size_t numComponents = _degree/N;
		factor = 0.0;
		
		if (numComponents == 0) {
			return;
		}
		
		dimensions = std::vector<size_t>(_degree, 1);
		
		// externalLinks
		for (size_t i = 1; i <= numComponents; ++i) {
			externalLinks.emplace_back(i, 1, 1, false);
		}
		if (N == 2) {
			for (size_t i = 1; i <= numComponents; ++i) {
				externalLinks.emplace_back(i, 2, 1, false);
			}
		}
		
		REQUIRE(externalLinks.size() == _degree, "ie");
		
		std::vector<TensorNode::Link> neighbors;
		
		neighbors.emplace_back(1,0,1,false);
		
		nodes.emplace_back(
			std::unique_ptr<Tensor>(new FullTensor({1},[](){return 1.0;})), 
			std::move(neighbors)
		);
		for (size_t i=1; i<=numComponents; ++i) {
			neighbors.clear();
			neighbors.emplace_back(i-1, i==1?0:N+1, 1, false);
			for (size_t j=0; j< N; ++j) { 
				neighbors.emplace_back(-1, i+j*numComponents, 1, true);
			}
			neighbors.emplace_back(i+1, 0, 1, false);
			
			nodes.emplace_back(
				std::unique_ptr<Tensor>(new FullTensor(neighbors.size())), 
				std::move(neighbors)
			);
		}
		neighbors.clear();
		neighbors.emplace_back(numComponents, N+1, 1, false);
		nodes.emplace_back(
			std::unique_ptr<Tensor>(new FullTensor({1},[](){return 1.0;})), 
			std::move(neighbors)
		);
		
		REQUIRE(is_valid_tt(), "ie");
	}
	
	template<bool isOperator>
	TTNetwork<isOperator>::TTNetwork(const FullTensor& _full, const double _eps): TTNetwork(_full.degree()) {
		REQUIRE(_eps < 1, "_eps must be smaller than one. " << _eps << " was given.");
		REQUIRE(_full.degree()%N==0, "Number of indicis must be even for TTOperator");
		
		dimensions = _full.dimensions;
		
		if (_full.degree() == 0) { 
			factor = _full.data.get()[0];
			return; 
		}
		factor = 1.0;
		
		const size_t numComponents = degree()/N;
		
		// Needed variables
		std::unique_ptr<Tensor> nxtTensor;
		std::unique_ptr<value_t[]> currentU, currentS;
		std::shared_ptr<value_t> workingData, currentVt;
		size_t leftDim=1, remainingDim=_full.size, maxRank, newRank=1, oldRank=1;
		
		// If we want a TTOperator we need to reshuffle the indices first, otherwise we want to copy the data because Lapack wants to destroy it
		if (N==1) {
			currentVt.reset(new value_t[_full.size], internal::array_deleter_vt);
			array_copy(currentVt.get(), _full.data.get(), _full.size);
		} else {
			FullTensor tmpTensor(degree());
			std::vector<Index> presentIndices, newIndices;
			for(size_t i = 0; i < degree(); ++i) { presentIndices.emplace_back(); }
			for(size_t i = 0; i < numComponents; ++i) {
				newIndices.emplace_back(presentIndices[i]);
				newIndices.emplace_back(presentIndices[i+numComponents]);
			}
			tmpTensor(newIndices) = _full(presentIndices);
			currentVt = tmpTensor.data;
		}
		
		for(size_t position = 0; position < numComponents-1; ++position) {
			workingData = std::move(currentVt);
			oldRank = newRank;
			
			// determine dimensions of the next matrification
			leftDim = oldRank*dimensions[position-1];
			if(N == 2) { leftDim *= dimensions[position+numComponents-1]; }
			remainingDim /= dimensions[position-1];
			if(N == 2) { remainingDim /= dimensions[position+numComponents-1]; }
			maxRank = std::min(leftDim, remainingDim);
			
			// create temporary space for the results
			currentU.reset(new value_t[leftDim*maxRank]);
			currentS.reset(new value_t[maxRank]);
			currentVt.reset(new value_t[maxRank*remainingDim]);
			
			blasWrapper::svd_destructive(currentU.get(), currentS.get(), currentVt.get(), workingData.get(), leftDim, remainingDim);
			
			// determine the rank, keeping all singular values that are large enough
			newRank = maxRank;
			while (currentS[newRank-1] < _eps*currentS[0]) {
				newRank-=1;
			}
			
			// Create a FullTensor for U
			std::vector<size_t> constructionDim;
			constructionDim.emplace_back(oldRank);
			constructionDim.emplace_back(dimensions[position-1]);
			if (N == 2) { constructionDim.emplace_back(dimensions[position+numComponents-1]); }
			constructionDim.emplace_back(newRank);
			if (newRank == maxRank) {
				nxtTensor.reset(new FullTensor(std::move(constructionDim), std::move(currentU)) );
			} else {
				nxtTensor.reset(new FullTensor(std::move(constructionDim), DONT_SET_ZERO()) );
				for (size_t i = 0; i < leftDim; ++i) {
					array_copy(static_cast<FullTensor*>(nxtTensor.get())->data.get()+i*newRank, currentU.get()+i*maxRank, newRank);
				}
			}
			
			// update component tensor to U
			set_component(position, std::move(nxtTensor));
			
			// Calclate S*Vt by scaling the rows of Vt
			for (size_t row = 0; row < newRank; ++row) {
				array_scale(currentVt.get()+row*remainingDim, currentS[row], remainingDim);
			}
		}
		
		// Create FullTensor for Vt
		if (N==1) {
			nxtTensor.reset(new FullTensor({oldRank, dimensions[degree()-1], 1}, DONT_SET_ZERO()) );
		} else {
			nxtTensor.reset(new FullTensor({oldRank, dimensions[degree()/N-1], dimensions[degree()-1], 1}, DONT_SET_ZERO()) );
		}
		array_copy(static_cast<FullTensor*>(nxtTensor.get())->data.get(), workingData.get(), oldRank*remainingDim);
		
		// set last component tensor to Vt
		set_component(numComponents-1, std::move(nxtTensor));
		
		cannonicalization = RIGHT;
		
		REQUIRE((N==1 && remainingDim == dimensions.back()) || (N==2 && remainingDim == dimensions[degree()/2-1]*dimensions[degree()-1]), "Internal Error");
		REQUIRE(is_in_expected_format(), "ie");
	}
	
	
	template<bool isOperator>
	TTNetwork<isOperator>::TTNetwork(const TTNetwork & _cpy) : TensorNetwork(_cpy), cannonicalization(_cpy.cannonicalization) { }
	
	template<bool isOperator>
	TTNetwork<isOperator>::TTNetwork(      TTNetwork&& _mov) : TensorNetwork(std::move(_mov)), cannonicalization(_mov.cannonicalization) { }
=======
    template<bool isOperator>
    TTNetwork<isOperator>::TTNetwork() : TensorNetwork() {}

    
    template<bool isOperator>
    TTNetwork<isOperator>::TTNetwork(const size_t _degree) : TensorNetwork() {
        const size_t N=isOperator?2:1;
        REQUIRE(_degree%N==0, "Illegal degree for TTOperator");
        const size_t numNodes = _degree/N;
        dimensions = std::vector<size_t>(_degree, 1);
        factor = 0.0;
        
        if (numNodes == 0) {
            return;
        }
        
        // externalLinks
        externalLinks.emplace_back(0, 0, 1, false);
        for(size_t i = 1; i < numNodes; ++i) {
            externalLinks.emplace_back(i, 1, 1, false);
        }
        if(N == 2) {
            externalLinks.emplace_back(0, 1, 1, false);
            for(size_t i = 1; i < numNodes; ++i) {
                externalLinks.emplace_back(i, 2, 1, false);
            }
        }
        
        REQUIRE(externalLinks.size() == _degree, "ie");
        
        std::vector<TensorNode::Link> neighbors;
        for (size_t i=0; i<numNodes; ++i) {
            neighbors.clear();
            if (i!=0) {
                neighbors.emplace_back(i-1, N+(i>=2?1:0), 1, false);
            }
            for (size_t j=0; j< N; ++j) { 
                neighbors.emplace_back(-1, i+j*numNodes, 1, true);
            }
            if (i!=numNodes-1) {
                neighbors.emplace_back(i+1, 0, 1, false);
            }
            
            nodes.emplace_back(
                std::unique_ptr<Tensor>(new FullTensor(neighbors.size())), 
                std::move(neighbors)
            );
        }
        REQUIRE(nodes.size() == _degree/N,"ie");
        REQUIRE(is_valid_tt(), "ie");
    }
    
    template<bool isOperator>
    TTNetwork<isOperator>::TTNetwork(const FullTensor& _full, const double _eps) {
        construct_train_from_full(*this, _full, _eps);
    }
    
    
    template<bool isOperator>
    TTNetwork<isOperator>::TTNetwork(const TTNetwork & _cpy) : TensorNetwork(_cpy) { }
    
    template<bool isOperator>
    TTNetwork<isOperator>::TTNetwork(      TTNetwork&& _mov) : TensorNetwork(std::move(_mov)) { }
>>>>>>> 5a0c99ec

	template<bool isOperator>
	TTNetwork<isOperator>::TTNetwork(const TensorNetwork &_cpy, double _eps) : TensorNetwork(_cpy) {
		LOG(fatal, "Cast of arbitrary tensor network to TT not yet supported"); // TODO
	}

	template<bool isOperator>
	TTNetwork<isOperator>::TTNetwork(TensorNetwork &&_mov, double _eps) : TensorNetwork(std::move(_mov)) {
		LOG(fatal, "Cast of arbitrary tensor network to TT not yet supported"); // TODO
	}
	
	template<bool isOperator>
	TTNetwork<isOperator> TTNetwork<isOperator>::construct_identity(const std::vector<size_t>& _dimensions) {
		REQUIRE(isOperator, "tttensor identity ill-defined");
		REQUIRE(_dimensions.size()%2==0, "illegal number of dimensions for ttOperator");
		#ifndef DISABLE_RUNTIME_CHECKS_
		for (size_t d : _dimensions) {
			REQUIRE(d > 0, "trying to construct TTOperator with dimension 0");
		}
		#endif
		
		TTNetwork result(_dimensions.size());
		result.factor = 1.0;
		
		size_t numComponents = _dimensions.size()/N;
		
		std::vector<size_t> constructionVector;
		for (size_t i=0; i<numComponents; ++i) {
			constructionVector.clear();
			constructionVector.push_back(1);
			for (size_t j=0; j< N; ++j) { 
				constructionVector.push_back(_dimensions[i+j*numComponents]);
			}
			constructionVector.push_back(1);
			result.set_component(i, std::unique_ptr<Tensor>(new FullTensor(constructionVector, [](const std::vector<size_t> &_idx){
				if (_idx[1] == _idx[2]) {
					return 1.0;
				} else {
					return 0.0;
				}
			})));
		}
		
		REQUIRE(result.is_valid_tt(), "ie");
		result.cannonicalize_right();
		return result;
	}
	
	
	/*- - - - - - - - - - - - - - - - - - - - - - - - - - Internal helper functions - - - - - - - - - - - - - - - - - - - - - - - - - - - - - - - -*/
	template<bool isOperator>
	void TTNetwork<isOperator>::round_train(const std::vector<size_t>& _maxRanks, const double _eps) {
		REQUIRE(degree()%N==0, "Number of indicis must be even for TTOperator");
		REQUIRE(_eps < 1, "_eps must be smaller than one. " << _eps << " was given.");
		REQUIRE(_maxRanks.size() == degree()/N-1, "There must be exactly degree/N-1 maxRanks. Here " << _maxRanks.size() << " instead of " << degree()/N-1 << " are given.");
		REQUIRE(is_in_expected_format(), "round called on illegal TT tensor");
		
		// If there is no or only one node in the train object we are already finished as there is no rank that can be rounded
		if(degree() <= N) { return; }
		
		// Needed variables
		std::unique_ptr<value_t[]> LR, RR, M, U, S, Vt, newLeft, newRight;
		size_t leftDim, midDim, rightDim, maxLeftRank, maxRightRank, maxRank;
		
		for(size_t position = 0; position < degree()/N-1; ++position) {
			REQUIRE(dynamic_cast<FullTensor*>(nodes[position+1].tensorObject.get()), "Tensor Train nodes are required to be FullTensors for round(...)");
			REQUIRE(dynamic_cast<FullTensor*>(nodes[position+2].tensorObject.get()), "Tensor Train nodes are required to be FullTensors for round(...)");
			
			FullTensor& leftTensor = *static_cast<FullTensor*>(nodes[position+1].tensorObject.get());
			FullTensor& rightTensor = *static_cast<FullTensor*>(nodes[position+2].tensorObject.get());
			
			// Determine the dimensions of the next matrifications
			midDim   = leftTensor.dimensions.back();
			leftDim  = leftTensor.size/midDim;
			rightDim = rightTensor.size/midDim;
			maxLeftRank = std::min(leftDim, midDim);
			maxRightRank = std::min(midDim, rightDim);
			maxRank = std::min(maxLeftRank, maxRightRank);
			
			// Calculate QR and RQ decompositoins
			LR.reset(new value_t[maxLeftRank*midDim]);
			RR.reset(new value_t[midDim*maxRightRank]);
			blasWrapper::inplace_qr(leftTensor.data.get(), LR.get(), leftDim, midDim);
			blasWrapper::inplace_rq(RR.get(), rightTensor.data.get(), midDim, rightDim);
			
			// Calculate Middle Matrix M = LR*RR
			M.reset(new value_t[maxLeftRank*maxRightRank]);
			blasWrapper::matrix_matrix_product(M.get(), maxLeftRank, maxRightRank, 1.0, LR.get(), false, midDim, RR.get(), false);
			
			// Calculate SVD of U S Vt = M -- Reuse the space allocted for LR and RR and allow destruction of M
			U = std::move(LR);
			S.reset(new value_t[maxRank]);
			Vt = std::move(RR);
			blasWrapper::svd_destructive(U.get(), S.get(), Vt.get(), M.get(), maxLeftRank, maxRightRank);
			
			// Determine the Rank
			size_t currRank = std::min(maxRank, _maxRanks[position]);
			for(; S[currRank-1] < _eps*S[0]; --currRank) { }
			
			// Calclate S*Vt by scaling the rows of Vt appropriatly
			for(size_t row = 0; row < currRank; ++row) {
				array_scale(Vt.get()+row*maxRightRank, S[row], maxRightRank);
			}
			
			// Multiply U and (S*Vt) back to the left and to the right respectively
			newLeft.reset(new value_t[leftDim*currRank]);
			newRight.reset(new value_t[currRank*rightDim]);
			blasWrapper::matrix_matrix_product(newLeft.get(), leftDim, currRank, 1.0, leftTensor.data.get(), maxLeftRank, false, maxLeftRank, U.get(), maxRank, false);
			blasWrapper::matrix_matrix_product(newRight.get(), currRank, rightDim, 1.0, Vt.get(), false, maxRightRank, rightTensor.data.get(), false);
			
			// Put the new Tensors to their place
			leftTensor.data.reset(newLeft.release(), internal::array_deleter_vt);
			rightTensor.data.reset(newRight.release(), internal::array_deleter_vt);
			leftTensor.dimensions.back() = currRank;
			leftTensor.size = product(leftTensor.dimensions);
			rightTensor.dimensions.front() = currRank;
			rightTensor.size = product(rightTensor.dimensions);
			nodes[position+1].neighbors.back().dimension  = currRank;
			nodes[position+2].neighbors.front().dimension = currRank;
		}
		REQUIRE(is_in_expected_format(), "ie");
	}
	
	
	template<bool isOperator>
	void TTNetwork<isOperator>::contract_stack(const IndexedTensorWritable<TensorNetwork> &_me) {
		REQUIRE(_me.tensorObject->is_valid_network(), "cannot contract inconsistent ttStack");
		const size_t numComponents = _me.degree()/N;
		const size_t numNodes = _me.degree()/N+2;
		std::set<size_t> toContract;
		for (size_t currentNode=0; currentNode < numNodes; ++currentNode) {
			toContract.clear();
			for (size_t i=currentNode; i<_me.tensorObject->nodes.size(); i+=numNodes) {
				toContract.insert(i);
			}
			_me.tensorObject->contract(toContract);
		}
		// all are contracted, reshuffle them to be in the correct order
		// after contraction the nodes will have one of the ids: node, node+numNodes, node+2*numNodes,... (as those were part of the contraction)
		// so modulus gives the correct wanted id
		_me.tensorObject->reshuffle_nodes([numNodes](size_t i){return i%(numNodes);});
		REQUIRE(_me.tensorObject->nodes.size() == numNodes, "ie");
		REQUIRE(_me.tensorObject->is_valid_network(), "ie: something went wrong in contract_stack");
		
		// reset to new external links
		_me.tensorObject->externalLinks.clear();
		for(size_t i = 0; i < numComponents; ++i) {
			_me.tensorObject->externalLinks.emplace_back(i+1, 1, _me.tensorObject->dimensions[i], false);
		}
		if(N == 2) {
			for(size_t i = 0; i < numComponents; ++i) {
				_me.tensorObject->externalLinks.emplace_back(i+1, 2, _me.tensorObject->dimensions[numNodes+i], false);
			}
		}
		
		// ensure right amount and order of links
		Index ext[N];
		size_t lastRank, externalDim[N], newRank;
		std::vector<Index> lastIndices, lastRight;
		std::vector<Index> oldIndices, newRight; // newLeft == lastRight
		std::vector<Index> newIndices;
		std::vector<size_t> newDimensions;
		_me.tensorObject->nodes.front().neighbors = std::vector<TensorNode::Link>({TensorNode::Link(1,0,1,false)});
		_me.tensorObject->nodes.front().tensorObject->reinterpret_dimensions({1});
		_me.tensorObject->nodes.back().neighbors = std::vector<TensorNode::Link>({TensorNode::Link(numComponents,0,1,false)});
		_me.tensorObject->nodes.back().tensorObject->reinterpret_dimensions({1});
		for (size_t i=0; i<numComponents; ++i) {
			lastIndices = std::move(oldIndices); oldIndices.clear();
			lastRight = std::move(newRight); newRight.clear();
			lastRank = newRank; newRank=1;
			TensorNode &n = _me.tensorObject->nodes[i+1];
			for (TensorNode::Link &l : n.neighbors) {
				if (l.external) {
					size_t externalNumber = 0;
					if (N==2) {
						externalNumber = l.indexPosition>=numNodes?1:0;
					}
					oldIndices.push_back(ext[externalNumber]);
					externalDim[externalNumber] = l.dimension;
				} else if (i >= 1 && l.links(i-1)) {
					REQUIRE(lastIndices.size() > l.indexPosition, "ie " << lastIndices.size() << " " << l.indexPosition);
					oldIndices.push_back(lastIndices[l.indexPosition]);
				} else if (l.links(i+1)) {
					oldIndices.emplace_back();
					newRight.push_back(oldIndices.back());
					newRank *= l.dimension;
				} else  {
					LOG(fatal, "ie");
				}
			}
			newIndices = std::move(lastRight);
			newIndices.insert(newIndices.end(), ext, ext+N);
			newIndices.insert(newIndices.end(), newRight.begin(), newRight.end());
			
			(*n.tensorObject)(newIndices) = (*n.tensorObject)(oldIndices);
			
			newDimensions.clear();
			n.neighbors.clear();
			n.neighbors.emplace_back(i, N+1,lastRank, false);
			newDimensions.push_back(lastRank);
			for (size_t j=0; j<N; ++j) {
				REQUIRE(_me.tensorObject->dimensions[i+j*numComponents] == externalDim[j], "ie");
				n.neighbors.emplace_back(0,i+j*numComponents,externalDim[j], true);
				newDimensions.push_back(externalDim[j]);
			}
			n.neighbors.emplace_back(i+2,0,newRank, false);
			newDimensions.push_back(newRank);
			n.tensorObject->reinterpret_dimensions(newDimensions);
		}
		
		
		REQUIRE(_me.tensorObject->is_in_expected_format(), "something went wrong in contract_stack");
	}
	
	#ifndef DISABLE_RUNTIME_CHECKS_
		template<bool isOperator>
		bool TTNetwork<isOperator>::is_valid_tt() const {
			const size_t numComponents = degree()/N;
			const size_t numNodes = degree()/N + 2;
			REQUIRE(nodes.size() == numNodes, nodes.size() << " vs " << numNodes);
			REQUIRE(externalLinks.size() == degree(), externalLinks.size() << " vs " << degree());
			REQUIRE(std::isfinite(factor), factor);
			
			// per external link
			for (size_t n=0; n<externalLinks.size(); ++n) {
				const TensorNode::Link &l = externalLinks[n];
				REQUIRE(l.dimension == dimensions[n], "n=" << n << " " << l.dimension << " vs " << dimensions[n]);
				REQUIRE(!l.external, "n=" << n);
				REQUIRE(l.other == (n%numComponents)+1, "n=" << n << " " << l.other << " vs " << ((n%numComponents)+1));
				REQUIRE(l.indexPosition < nodes[l.other].neighbors.size(), "n=" << n << " " << l.indexPosition << " vs " << nodes[l.other].neighbors.size());
				REQUIRE(nodes[l.other].neighbors[l.indexPosition].external, "n=" << n);
				REQUIRE(nodes[l.other].neighbors[l.indexPosition].indexPosition == n, "n=" << n << " " << nodes[l.other].neighbors[l.indexPosition].indexPosition);
				REQUIRE(nodes[l.other].neighbors[l.indexPosition].dimension == l.dimension, "n=" << n << " " << nodes[l.other].neighbors[l.indexPosition].dimension << " vs " << l.dimension);
			}
			
			// virtual nodes
			REQUIRE(nodes.front().neighbors.size() == 1, nodes.front().neighbors.size());
			REQUIRE(nodes.front().neighbors[0].dimension == 1, nodes.front().neighbors[0].dimension);
			REQUIRE(nodes.front().neighbors[0].other == 1, nodes.front().neighbors[0].other);
			REQUIRE(nodes.front().neighbors[0].indexPosition == 0, nodes.front().neighbors[0].indexPosition);
			if (nodes.front().tensorObject) {
				REQUIRE(nodes.front().tensorObject->dimensions == std::vector<size_t>({1}), nodes.front().tensorObject->dimensions);
				#pragma GCC diagnostic push
				#pragma GCC diagnostic ignored "-Wfloat-equal"
				REQUIRE((*nodes.front().tensorObject)[0] == 1, (*nodes.front().tensorObject)[0]);
				#pragma GCC diagnostic pop
				REQUIRE(!nodes.front().tensorObject->has_factor(), "");
			}
			
			REQUIRE(nodes.back().neighbors.size() == 1, nodes.back().neighbors.size());
			REQUIRE(nodes.back().neighbors[0].dimension == 1, nodes.back().neighbors[0].dimension);
			REQUIRE(nodes.back().neighbors[0].other == numNodes-2, nodes.back().neighbors[0].other);
			REQUIRE(nodes.back().neighbors[0].indexPosition == N+1, nodes.back().neighbors[0].indexPosition);
			if (nodes.back().tensorObject) {
				REQUIRE(nodes.back().tensorObject->dimensions == std::vector<size_t>({1}), nodes.back().tensorObject->dimensions);
				#pragma GCC diagnostic push
				#pragma GCC diagnostic ignored "-Wfloat-equal"
				REQUIRE((*nodes.back().tensorObject)[0] == 1, (*nodes.back().tensorObject)[0]);
				#pragma GCC diagnostic pop
				REQUIRE(!nodes.back().tensorObject->has_factor(), "");
			}
			
			// per component
			for (size_t n=0; n<numComponents; ++n) {
				const TensorNode &node = nodes[n+1];
				REQUIRE(!node.erased, "n=" << n);
				REQUIRE(node.degree() == N+2, "n=" << n << " " << node.degree());
				if (node.tensorObject) {
					REQUIRE(node.tensorObject->degree() == N+2, "n=" << n << " " << node.tensorObject->degree());
				}
				REQUIRE(!node.neighbors[0].external, "n=" << n);
				REQUIRE(node.neighbors[0].other == n, "n=" << n);
				REQUIRE(node.neighbors[0].indexPosition == (n==0?0:N+1), "n=" << n << " " << node.neighbors[0].indexPosition);
				REQUIRE(node.neighbors[1].external, "n=" << n);
				REQUIRE(node.neighbors[1].indexPosition == n, "n=" << n << " " << node.neighbors[0].indexPosition);
				if (isOperator) {
					REQUIRE(node.neighbors[2].external, "n=" << n);
					REQUIRE(node.neighbors[2].indexPosition == numNodes+n, "n=" << n << " " << node.neighbors[1].indexPosition << " vs " << numNodes+n);
				}
				if (node.tensorObject) {
					if (n<numComponents-1) {
						REQUIRE(!node.tensorObject->has_factor(), "n="<<n);
					}
					REQUIRE(node.tensorObject->dimensions[0]==node.neighbors[0].dimension, "n=" << n);
					REQUIRE(node.tensorObject->dimensions[1]==node.neighbors[1].dimension, "n=" << n);
					REQUIRE(node.tensorObject->dimensions[2]==node.neighbors[2].dimension, "n=" << n);
					if (isOperator) {
						REQUIRE(node.tensorObject->dimensions[3]==node.neighbors[3].dimension, "n=" << n);
					}
				}
				REQUIRE(!node.neighbors.back().external, "n=" << n);
				REQUIRE(node.neighbors.back().other == n+2, "n=" << n << " " << node.neighbors.back().other);
				REQUIRE(node.neighbors.back().indexPosition == 0, "n=" << n << " " << node.neighbors.back().indexPosition);
				REQUIRE(!nodes[n+1].neighbors.empty(), "n=" << n);
				REQUIRE(node.neighbors.back().dimension == nodes[n+1].neighbors[0].dimension, "n=" << n << " " << node.neighbors.back().dimension << " vs " << nodes[n+1].neighbors[0].dimension);
			}
			
			return true;
		}
	#else
		template<bool isOperator>
		bool TTNetwork<isOperator>::is_valid_tt() const {
			return true;
		}
	#endif
	
	/*- - - - - - - - - - - - - - - - - - - - - - - - - - Miscellaneous - - - - - - - - - - - - - - - - - - - - - - - - - - - - - - - -*/
	
	template<bool isOperator>
	const Tensor &TTNetwork<isOperator>::get_component(size_t _idx) const {
		REQUIRE(_idx < degree()/N, "illegal index in TTNetwork::get_component");
		return *nodes[_idx].tensorObject;
	}
	
	
	template<bool isOperator>
	void TTNetwork<isOperator>::set_component(size_t _idx, const Tensor &_T) {
		REQUIRE(_idx < degree()/N, "illegal index in TTNetwork::set_component");
		TensorNode &currNode = nodes[_idx+1];
		REQUIRE(_T.degree() == currNode.degree(), "degree of _T does not match component tensors degree");
		currNode.tensorObject.reset(_T.get_copy());
		for (size_t i=0; i<currNode.degree(); ++i) {
			currNode.neighbors[i].dimension = currNode.tensorObject->dimensions[i];
			if (currNode.neighbors[i].external) {
				externalLinks[currNode.neighbors[i].indexPosition].dimension = currNode.tensorObject->dimensions[i];
			}
		}
	}
	
	template<bool isOperator>
	void TTNetwork<isOperator>::set_component(size_t _idx, std::unique_ptr<Tensor> &&_T) {
		REQUIRE(_idx < degree()/N, "illegal index in TTNetwork::set_component");
		TensorNode &currNode = nodes[_idx+1];
		REQUIRE(_T->degree() == currNode.degree(), "degree of _T does not match component tensors degree");
		currNode.tensorObject = std::move(_T);
		for (size_t i=0; i<currNode.degree(); ++i) {
			currNode.neighbors[i].dimension = currNode.tensorObject->dimensions[i];
			if (currNode.neighbors[i].external) {
				externalLinks[currNode.neighbors[i].indexPosition].dimension = currNode.tensorObject->dimensions[i];
			}
		}
	}
	
	template<bool isOperator>
	TTNetwork<isOperator> TTNetwork<isOperator>::dyadic_product(const TTNetwork<isOperator> &_lhs, const TTNetwork<isOperator> &_rhs) {
		REQUIRE(_lhs.is_in_expected_format(), "");
		REQUIRE(_rhs.is_in_expected_format(), "");
		
		if (_lhs.degree() == 0) {
			TTNetwork result(_rhs);
			result.factor *= _lhs.factor;
			return result;
		}
		TTNetwork result(_lhs);
		result.factor *= _rhs.factor;
		if (_rhs.degree() == 0) {
			return result;
		}
		
		// add all nodes of rhs and fix neighbor relations
		result.nodes.pop_back();
		const size_t lhsNumComponents = _lhs.degree()/N;
		const size_t rhsNodesSize = _rhs.nodes.size();
		const size_t rhsNumComponents = _rhs.degree()/N;
		for (size_t i=1; i<rhsNodesSize; ++i) {
			const TensorNode &n = _rhs.nodes[i];
			result.nodes.emplace_back(n);
			for (TensorNode::Link &l : result.nodes.back().neighbors) {
				if (l.external) {
					if (l.indexPosition < rhsNumComponents) {
						l.indexPosition += lhsNumComponents;
					} else {
						l.indexPosition += 2*lhsNumComponents;
					}
				} else {
					if (l.other==0) {
						l.indexPosition = N+1;
					}
					l.other += lhsNumComponents;
				}
			}
		}
		
		// add all external indices of rhs
		result.externalLinks.clear();
		result.dimensions.clear();
		for (size_t i=0; i<lhsNumComponents; ++i) {
			const size_t d=_lhs.dimensions[i];
			result.externalLinks.emplace_back(i+1, 1, d, false);
			result.dimensions.push_back(d);
		}
		for (size_t i=0; i<rhsNumComponents; ++i) {
			const size_t d=_rhs.dimensions[i];
			result.externalLinks.emplace_back(lhsNumComponents+i+1, 1, d, false);
			result.dimensions.push_back(d);
		}
		if (isOperator) {
			for (size_t i=0; i<lhsNumComponents; ++i) {
				const size_t d=_lhs.dimensions[i];
				result.externalLinks.emplace_back(i+1, 2, d, false);
				result.dimensions.push_back(d);
			}
			for (size_t i=0; i<rhsNumComponents; ++i) {
				const size_t d=_rhs.dimensions[i];
				result.externalLinks.emplace_back(lhsNumComponents+i+1, 2, d, false);
				result.dimensions.push_back(d);
			}
		}
		
		REQUIRE(result.is_valid_tt(), "ie");
		return result;
	}
	
	template<bool isOperator>
	TTNetwork<isOperator> TTNetwork<isOperator>::dyadic_product(const std::vector<std::reference_wrapper<TTNetwork<isOperator>>> &_tensors) {
		if (_tensors.size() == 0) {
			return TTNetwork();
		} 
		TTNetwork result(_tensors.front());
		for (size_t i=0; i<_tensors.size(); ++i) {
			REQUIRE_TEST;
			result = dyadic_product(result, _tensors[i]);
		}
		return result;
	}
	
	
	template<bool isOperator>
	std::pair<TensorNetwork, TensorNetwork> TTNetwork<isOperator>::chop(const size_t _position) const {
		REQUIRE(is_valid_tt(), "Invalid TT cannot be chopped.");
		
		const size_t numComponents = degree()/N;
		REQUIRE(_position < numComponents, "Can't split a " << numComponents << " component TTNetwork at position " << _position);
		
		// Create the resulting TNs
		TensorNetwork left, right;
		left.factor = 1.;
		right.factor = 1.;
		
		left.nodes.push_back(nodes[0]);
		for (size_t i = 0; i < _position; ++i) {
			left.dimensions.push_back(dimensions[i]);
			left.externalLinks.push_back(externalLinks[i]);
			left.nodes.push_back(nodes[i+1]);
		}
		if(isOperator) {
			for(size_t i = 0; i < _position; ++i) {
				left.dimensions.push_back(dimensions[i+numComponents]);
				left.externalLinks.push_back(externalLinks[i+numComponents]);
			}
		}
		left.dimensions.push_back(left.nodes.back().neighbors.back().dimension);
		left.externalLinks.emplace_back(_position, _position==0?0:N+1, left.nodes.back().neighbors.back().dimension , false);
		left.nodes.back().neighbors.back().external = true;
		left.nodes.back().neighbors.back().indexPosition = isOperator ? 2*_position-1 : _position;
        
		right.dimensions.push_back(nodes[_position+2].neighbors.front().dimension);
		right.externalLinks.emplace_back(_position+2, 0, nodes[_position+2].neighbors.front().dimension , false); // NOTE other will be corrected to 0 in the following steps
		for(size_t i = _position+1; i < numComponents+1; ++i) {
			right.dimensions.push_back(dimensions[i]);
			right.externalLinks.push_back(externalLinks[i]);
			right.nodes.push_back(nodes[i+1]);
		}
		if(isOperator) {
			for(size_t i = _position+1; i < numComponents+1; ++i) {
				right.dimensions.push_back(dimensions[i+numComponents]);
				right.externalLinks.push_back(externalLinks[i+numComponents]);
			}
		}
		right.nodes.front().neighbors.front().external = true;
		right.nodes.front().neighbors.front().indexPosition = _position; // NOTE indexPosition will be corrected to 0 in the following steps
		
		// Account for the fact that the first _position+2 nodes do not exist
		for(TensorNode::Link& link : right.externalLinks) {
			link.other -= _position+2;
		}
		
		for(TensorNode& node : right.nodes) {
			for(TensorNode::Link& link : node.neighbors) {
				if(link.external) {
					link.indexPosition -= _position+1;
				} else {
					link.other -= _position+2;
				}
			}
		}
		
		REQUIRE(left.is_valid_network(), "Internal Error");
		REQUIRE(right.is_valid_network(), "Internal Error");
		
		return std::pair<TensorNetwork, TensorNetwork>(std::move(left), std::move(right));
	}
	
	
	template<bool isOperator>
	void TTNetwork<isOperator>::round(value_t _eps) {
		cannonicalize_left();
		round_train(std::vector<size_t>(degree()/N-1, size_t(-1)), _eps);
	}

<<<<<<< HEAD
	template<bool isOperator>
	void TTNetwork<isOperator>::round(size_t _maxRank) {
		cannonicalize_left();
		round_train(std::vector<size_t>(degree()/N-1 ,_maxRank), 1e-15);
	}
=======
    template<bool isOperator>
    void TTNetwork<isOperator>::construct_train_from_full(TensorNetwork& _out, const FullTensor& _A, const double _eps) {
        const size_t N = isOperator?2:1;
        REQUIRE(_eps < 1, "_eps must be smaller than one. " << _eps << " was given.");
        REQUIRE(_A.degree()%N==0, "Number of indicis must be even for TTOperator");
        
        //The external dimensions are the same as for the FullTensor
        _out.dimensions = _A.dimensions;
        
        // Number of Nodes to create
        const size_t numNodes = _A.degree()/N;
        
        // If _A has degree zero we are finished
        if(_A.degree() == 0) { 
            _out.factor = _A.data.get()[0];
            return; 
        }
        _out.factor = 1.0;
        
        // If there is only one node in the resulting train object we are already finished
        if(_A.degree() == N) {
            _out.nodes.emplace_back(std::unique_ptr<Tensor>(new FullTensor(_A)));
            _out.externalLinks.emplace_back(0, 0, _A.dimensions[0], false);
            _out.nodes.back().neighbors.emplace_back(0, 0, _A.dimensions[0], true);
            if(N==2) {
                _out.externalLinks.emplace_back(0, 1, _A.dimensions[1], false);
                _out.nodes.back().neighbors.emplace_back(0, 1, _A.dimensions[1], true);
            }
            return;
        }
        
        // Create the externalLinks first, as we know their position in advance
        _out.externalLinks.emplace_back(0, 0, _A.dimensions[0], false);
        for(size_t i = 1; i < numNodes; ++i) {
            _out.externalLinks.emplace_back(i, 1, _A.dimensions[i], false);
        }
        if(N == 2) {
            _out.externalLinks.emplace_back(0, 1, _A.dimensions[numNodes], false);
            for(size_t i = 1; i < numNodes; ++i) {
                _out.externalLinks.emplace_back(i, 2, _A.dimensions[numNodes+i], false);
            }
        }
        
        // Needed variables
        std::unique_ptr<Tensor> nxtTensor;
        std::unique_ptr<value_t[]> currentU, currentS, currentVt, workingData, oldS;
        size_t leftDim, remainingDim=_A.size, maxRank, newRank, oldRank=1;
        
        // If we want a TTOperator we need to reshuffle the indices first, otherwise we want to copy the data because Lapack wants to destroy it
        if(N==1) {
            workingData.reset(new value_t[_A.size]);
            misc::array_copy(workingData.get(), _A.data.get(), _A.size);
        } else {
            FullTensor tmpTensor(_A.degree());
            std::vector<Index> presentIndices, newIndices;
            for(size_t i = 0; i < _A.degree(); ++i) { presentIndices.emplace_back(); }
            for(size_t i = 0; i < numNodes; ++i) {
                newIndices.emplace_back(presentIndices[i]);
                newIndices.emplace_back(presentIndices[i+numNodes]);
            }
            tmpTensor(newIndices) = _A(presentIndices);
            workingData.reset(new value_t[tmpTensor.size]); // TODO unnecessary copy
            misc::array_copy(workingData.get(), tmpTensor.data.get(), tmpTensor.size);
        }
        
        // This was the first step. Now automated steps until we reach the end
        for(size_t position = 0; position < numNodes-1; ++position) {
            // Determine Dimensions of the next matrification
            leftDim = oldRank*_A.dimensions[position];
            if(N == 2) { leftDim *= _A.dimensions[position+numNodes]; }
            remainingDim /= _A.dimensions[position];
            if(N == 2) { remainingDim /= _A.dimensions[position+numNodes]; }
            maxRank = std::min(leftDim, remainingDim);
            
            // Create temporary space for the results
            currentU.reset(new value_t[leftDim*maxRank]);
            currentS.reset(new value_t[maxRank]);
            currentVt.reset(new value_t[maxRank*remainingDim]);
            
            // Actually calculate the SVD --  We may destroy the current workingData
            blasWrapper::svd_destructive(currentU.get(), currentS.get(), currentVt.get(), workingData.get(), leftDim, remainingDim);
            
            //Determine the Rank
            for(newRank = maxRank; currentS[newRank-1] < _eps*currentS[0]; --newRank) { }
            
            // Create a FullTensor for U
            std::vector<size_t> dimensions;
            if(position != 0) { dimensions.emplace_back(oldRank); }
            dimensions.emplace_back(_A.dimensions[position]);
            if(N == 2) { dimensions.emplace_back(_A.dimensions[position+numNodes]); }
            dimensions.emplace_back(newRank);
            if(newRank == maxRank) {
                nxtTensor.reset(new FullTensor(std::move(dimensions), std::move(currentU)) );
            } else {
                nxtTensor.reset(new FullTensor(std::move(dimensions), DONT_SET_ZERO()) );
                for(size_t i = 0; i < leftDim; ++i) {
                    misc::array_copy(static_cast<FullTensor*>(nxtTensor.get())->data.get()+i*newRank, currentU.get()+i*maxRank, newRank);
                }
            }
            
            // Create a node for U
            _out.nodes.emplace_back(std::move(nxtTensor));
            if(position > 0) { _out.nodes.back().neighbors.emplace_back(_out.nodes.size()-2, ((position == 1) ? 0:1)+N, oldRank, false); }
            _out.nodes.back().neighbors.emplace_back(-1, position, _A.dimensions[position], true);
            if(N == 2) { _out.nodes.back().neighbors.emplace_back(-1, position+numNodes, _A.dimensions[position+numNodes], true); }
            _out.nodes.back().neighbors.emplace_back(_out.nodes.size(), 0, newRank, false);
                
            // Calclate S*Vt by scaling the rows of Vt
            for(size_t row = 0; row < newRank; ++row) {
                misc::array_scale(currentVt.get()+row*remainingDim, currentS[row], remainingDim);
            }
            
            // Save the Stuff still needed
            workingData = std::move(currentVt);
            oldS = std::move(currentS);
            oldRank = newRank;
        }
        
        // Create FullTensor for Vt
        if(N==1) { 
            nxtTensor.reset(new FullTensor({oldRank, _A.dimensions[_A.degree()-1],                             }, DONT_SET_ZERO()) ); 
        } else { 
            nxtTensor.reset(new FullTensor({oldRank, _A.dimensions[_A.degree()/N-1], _A.dimensions[_A.degree()-1]}, DONT_SET_ZERO()) ); 
        }
        misc::array_copy(static_cast<FullTensor*>(nxtTensor.get())->data.get(), workingData.get(), oldRank*remainingDim);
        
        // Create final Node for Vt
        _out.nodes.emplace_back(std::move(nxtTensor));
        _out.nodes.back().neighbors.emplace_back(_out.nodes.size()-2, (numNodes == 2 ? N : 1+N), oldRank, false);
        _out.nodes.back().neighbors.emplace_back(-1, _A.degree()/N-1, _A.dimensions[_A.degree()/N-1], true);
        if(N == 2) { _out.nodes.back().neighbors.emplace_back(-1, _A.degree()-1, _A.dimensions[_A.degree()-1], true); }
        
        REQUIRE((N==1 && remainingDim == _A.dimensions.back()) || (N==2 && remainingDim == _A.dimensions[_A.degree()/2-1]*_A.dimensions[_A.degree()-1]), "Internal Error");
        REQUIRE(_out.is_in_expected_format(), "ie");
    }
    
    
    template<bool isOperator>
    void TTNetwork<isOperator>::round_train(TensorNetwork& _me, const std::vector<size_t>& _maxRanks, const double _eps) {
        const size_t N = isOperator?2:1;
        REQUIRE(_me.degree()%N==0, "Number of indicis must be even for TTOperator");
        REQUIRE(_eps < 1, "_eps must be smaller than one. " << _eps << " was given.");
        REQUIRE(_maxRanks.size() == _me.degree()/N-1, "There must be exactly degree/N-1 maxRanks. Here " << _maxRanks.size() << " instead of " << _me.degree()/N-1 << " are given.");
        
        // If there is no or only one node in the train object we are already finished as there is no rank that can be rounded
        if(_me.degree() <= N) { return; }
        
        // Needed variables
        std::unique_ptr<value_t[]> LR, RR, M, U, S, Vt, newLeft, newRight;
        size_t leftDim, midDim, rightDim, maxLeftRank, maxRightRank, maxRank, rank;
        
        for(size_t position = 0; position < _me.degree()/N-1; ++position) {
            REQUIRE(dynamic_cast<FullTensor*>(_me.nodes[position].tensorObject.get()), "Tensor Train nodes are required to be FullTensors");
            REQUIRE(dynamic_cast<FullTensor*>(_me.nodes[position+1].tensorObject.get()), "Tensor Train nodes are required to be FullTensors");
            
            FullTensor& leftTensor = *static_cast<FullTensor*>(_me.nodes[position].tensorObject.get());
            FullTensor& rightTensor = *static_cast<FullTensor*>(_me.nodes[position+1].tensorObject.get());
            
            // Determine the dimensions of the next matrifications
            REQUIRE(leftTensor.dimensions.back() == rightTensor.dimensions.front(), "Internal Error");
            midDim   = leftTensor.dimensions.back();
            leftDim  = leftTensor.size/midDim;
            rightDim = rightTensor.size/midDim;
            maxLeftRank = std::min(leftDim, midDim);
            maxRightRank = std::min(midDim, rightDim);
            maxRank = std::min(maxLeftRank, maxRightRank);
            
            // Calculate QR and RQ decompositoins
            LR.reset(new value_t[maxLeftRank*midDim]);
            RR.reset(new value_t[midDim*maxRightRank]);
            blasWrapper::inplace_qr(leftTensor.data.get(), LR.get(), leftDim, midDim);
            blasWrapper::inplace_rq(RR.get(), rightTensor.data.get(), midDim, rightDim);
            
            // Calculate Middle Matrix M = LR*RR
            M.reset(new value_t[maxLeftRank*maxRightRank]);
            blasWrapper::matrix_matrix_product(M.get(), maxLeftRank, maxRightRank, 1.0, LR.get(), false, midDim, RR.get(), false);
            
            // Calculate SVD of U S Vt = M -- Reuse the space allocted for LR and RR and allow destruction of M
            U = std::move(LR);
            S.reset(new value_t[maxRank]);
            Vt = std::move(RR);
            blasWrapper::svd_destructive(U.get(), S.get(), Vt.get(), M.get(), maxLeftRank, maxRightRank);
            
            //Determine the Rank
            for(rank = maxRank; S[rank-1] < _eps*S[0]; --rank) { }
            rank = std::min(rank, _maxRanks[position]);
            
            // Calclate S*Vt by scaling the rows of Vt appropriatly
            for(size_t row = 0; row < rank; ++row) {
                misc::array_scale(Vt.get()+row*maxRightRank, S[row], maxRightRank);
            }
            
            //Multiply U and (S*Vt) back to the left and to the right
            newLeft.reset(new value_t[leftDim*rank]);
            newRight.reset(new value_t[rank*rightDim]);
            blasWrapper::matrix_matrix_product(newLeft.get(), leftDim, rank, 1.0, leftTensor.data.get(), maxLeftRank, false, maxLeftRank, U.get(), maxRank, false);
            blasWrapper::matrix_matrix_product(newRight.get(), rank, rightDim, 1.0, Vt.get(), false, maxRightRank, rightTensor.data.get(), false);
            
            // Put the new Tensors to their place
            leftTensor.data.reset(newLeft.release(), internal::array_deleter_vt);
            rightTensor.data.reset(newRight.release(), internal::array_deleter_vt);
            leftTensor.dimensions.back() = rank;
            leftTensor.size = misc::product(leftTensor.dimensions);
            rightTensor.dimensions.front() = rank;
            rightTensor.size = misc::product(rightTensor.dimensions);
            _me.nodes[position  ].neighbors.back().dimension  = rank;
            _me.nodes[position+1].neighbors.front().dimension = rank;
        }
        REQUIRE(_me.is_in_expected_format(), "ie");
    }
    
    
    template<bool isOperator>
    void TTNetwork<isOperator>::contract_stack(const IndexedTensorWritable<TensorNetwork> &_me) {
        REQUIRE(_me.tensorObject->is_valid_network(), "cannot contract inconsistent ttStack");
        const size_t N = isOperator?2:1;
        const size_t numNodes = _me.degree()/N;
        std::set<size_t> toContract;
        for (size_t currentNode=0; currentNode < numNodes; ++currentNode) {
            toContract.clear();
            for (size_t i=currentNode; i<_me.tensorObject->nodes.size(); i+=numNodes) {
                toContract.insert(i);
            }
            _me.tensorObject->contract(toContract);
        }
        // all are contracted, reshuffle them to be in the correct order
        // after contraction the nodes will have one of the ids: node, node+numNodes, node+2*numNodes,... (as those were part of the contraction)
        // so modulus gives the correct wanted id
        _me.tensorObject->reshuffle_nodes([numNodes](size_t i){return i%(numNodes);});
        REQUIRE(_me.tensorObject->nodes.size() == numNodes, "ie");
        REQUIRE(_me.tensorObject->is_valid_network(), "something went wrong in contract_stack");
        
        // reset to new external links
        _me.tensorObject->externalLinks.clear();
        _me.tensorObject->externalLinks.emplace_back(0, 0, _me.tensorObject->dimensions[0], false);
        for(size_t i = 1; i < numNodes; ++i) {
            _me.tensorObject->externalLinks.emplace_back(i, 1, _me.tensorObject->dimensions[i], false);
        }
        if(N == 2) {
            _me.tensorObject->externalLinks.emplace_back(0, 1, _me.tensorObject->dimensions[numNodes], false);
            for(size_t i = 1; i < numNodes; ++i) {
                _me.tensorObject->externalLinks.emplace_back(i, 2, _me.tensorObject->dimensions[numNodes+i], false);
            }
        }
        
        // ensure right amount and order of links
        Index ext[N];
        size_t lastRank, externalDim[N], newRank;
        std::vector<Index> lastIndices, lastRight;
        std::vector<Index> oldIndices, newRight; // newLeft == lastRight
        std::vector<Index> newIndices;
        std::vector<size_t> newDimensions;
        for (size_t i=0; i<numNodes; ++i) {
            lastIndices = std::move(oldIndices); oldIndices.clear();
            lastRight = std::move(newRight); newRight.clear();
            lastRank = newRank; newRank=1;
            TensorNode &n = _me.tensorObject->nodes[i];
            for (TensorNode::Link &l : n.neighbors) {
                if (l.external) {
                    size_t externalNumber = 0;
                    if (N==2) {
                        externalNumber = l.indexPosition>=numNodes?1:0;
                    }
                    oldIndices.push_back(ext[externalNumber]);
                    externalDim[externalNumber] = l.dimension;
                } else if (i >= 1 && l.links(i-1)) {
                    REQUIRE(lastIndices.size() > l.indexPosition, "ie " << lastIndices.size() << " " << l.indexPosition);
                    oldIndices.push_back(lastIndices[l.indexPosition]);
                } else if (l.links(i+1)) {
                    oldIndices.emplace_back();
                    newRight.push_back(oldIndices.back());
                    newRank *= l.dimension;
                } else  {
                    LOG(fatal, "ie");
                }
            }
            newIndices = std::move(lastRight);
            newIndices.insert(newIndices.end(), ext, ext+N);
            newIndices.insert(newIndices.end(), newRight.begin(), newRight.end());
            
            (*n.tensorObject)(newIndices) = (*n.tensorObject)(oldIndices);
            
            newDimensions.clear();
            n.neighbors.clear();
            if (i>0) {
                n.neighbors.emplace_back(i-1,(i>1? N+1 : N),lastRank, false);
                newDimensions.push_back(lastRank);
            }
            for (size_t j=0; j<N; ++j) {
                REQUIRE(_me.tensorObject->dimensions[i+j*numNodes] == externalDim[j], "ie");
                n.neighbors.emplace_back(0,i+j*numNodes,externalDim[j], true);
                newDimensions.push_back(externalDim[j]);
            }
            if (i<numNodes-1) {
                n.neighbors.emplace_back(i+1,0,newRank, false);
                newDimensions.push_back(newRank);
            }
            n.tensorObject->reinterpret_dimensions(newDimensions);
        }
        
        
        REQUIRE(_me.tensorObject->is_in_expected_format(), "something went wrong in contract_stack");
    }
    
    #ifndef DISABLE_RUNTIME_CHECKS_
        template<bool isOperator>
        bool TTNetwork<isOperator>::is_valid_tt() const {
            const size_t N = isOperator?2:1;
            const size_t numNodes = degree()/N;
            REQUIRE(nodes.size() == numNodes, nodes.size() << " vs " << numNodes);
            REQUIRE(externalLinks.size() == degree(), externalLinks.size() << " vs " << degree());
            REQUIRE(std::isfinite(factor), factor);
            
            // Per external link
            for (size_t n=0; n<externalLinks.size(); ++n) {
                const TensorNode::Link &l = externalLinks[n];
                REQUIRE(l.dimension == dimensions[n], "n=" << n << " " << l.dimension << " vs " << dimensions[n]);
                REQUIRE(!l.external, "n=" << n);
                REQUIRE(l.other < numNodes, "n=" << n << " " << l.other << " vs " << numNodes);
                REQUIRE(l.indexPosition < nodes[l.other].neighbors.size(), "n=" << n << " " << l.indexPosition << " vs " << nodes[l.other].neighbors.size());
                REQUIRE(nodes[l.other].neighbors[l.indexPosition].external, "n=" << n);
                REQUIRE(nodes[l.other].neighbors[l.indexPosition].indexPosition == n, "n=" << n << " " << nodes[l.other].neighbors[l.indexPosition].indexPosition);
                REQUIRE(nodes[l.other].neighbors[l.indexPosition].dimension == l.dimension, "n=" << n << " " << nodes[l.other].neighbors[l.indexPosition].dimension << " vs " << l.dimension);
            }
            
            // Per node
            for (size_t n=0; n<numNodes; ++n) {
                const TensorNode &node = nodes[n];
                REQUIRE(!node.erased, "n=" << n);
                if (n==0) { // first node (or only node)
                    REQUIRE(node.degree() == N+(numNodes>1?1:0), "n=" << n << " " << node.degree());
                    if (node.tensorObject) {
                        REQUIRE(node.tensorObject->degree() == N+(numNodes>1?1:0), "n=" << n << " " << node.tensorObject->degree());
                    }
                    REQUIRE(node.neighbors[0].external, "n=" << n);
                    REQUIRE(node.neighbors[0].indexPosition == n, "n=" << n << " " << node.neighbors[0].indexPosition);
                    if (isOperator) {
                        REQUIRE(node.neighbors[1].external, "n=" << n);
                        REQUIRE(node.neighbors[1].indexPosition == numNodes+n, "n=" << n << " " << node.neighbors[1].indexPosition << " vs " << numNodes+n);
                    }
                } else {
                    REQUIRE(node.degree() == N+(n<numNodes-1?2:1), "n=" << n << " " << node.degree());
                    if (node.tensorObject) {
                        REQUIRE(node.tensorObject->degree() == N+(n<numNodes-1?2:1), "n=" << n << " " << node.tensorObject->degree());
                    }
                    REQUIRE(!node.neighbors[0].external, "n=" << n);
                    REQUIRE(node.neighbors[0].other == n-1, "n=" << n);
                    REQUIRE(node.neighbors[0].indexPosition == N+(n>1?1:0), "n=" << n << " " << node.neighbors[0].indexPosition);
                    REQUIRE(node.neighbors[1].external, "n=" << n);
                    REQUIRE(node.neighbors[1].indexPosition == n, "n=" << n << " " << node.neighbors[0].indexPosition);
                    if (isOperator) {
                        REQUIRE(node.neighbors[2].external, "n=" << n);
                        REQUIRE(node.neighbors[2].indexPosition == numNodes+n, "n=" << n << " " << node.neighbors[1].indexPosition << " vs " << numNodes+n);
                    }
                }
                
                if (n < numNodes-1) {
                    if (node.tensorObject) {
                        REQUIRE(!node.tensorObject->has_factor(), "n="<<n);
                    }
                    REQUIRE(!node.neighbors.back().external, "n=" << n);
                    REQUIRE(node.neighbors.back().other == n+1, "n=" << n << " " << node.neighbors.back().other);
                    REQUIRE(node.neighbors.back().indexPosition == 0, "n=" << n << " " << node.neighbors.back().indexPosition);
                    REQUIRE(!nodes[n+1].neighbors.empty(), "n=" << n);
                    REQUIRE(node.neighbors.back().dimension == nodes[n+1].neighbors[0].dimension, "n=" << n << " " << node.neighbors.back().dimension << " vs " << nodes[n+1].neighbors[0].dimension);
                    
                } 
            }
            
            return true;
        }
    #else
        template<bool isOperator>
        bool TTNetwork<isOperator>::is_valid_tt() const {
            return true;
        }
    #endif
    
    /*- - - - - - - - - - - - - - - - - - - - - - - - - - Miscellaneous - - - - - - - - - - - - - - - - - - - - - - - - - - - - - - - -*/
    
    template<bool isOperator>
    TTNetwork<isOperator> TTNetwork<isOperator>::dyadic_product(const TTNetwork<isOperator> &_lhs, const TTNetwork<isOperator> &_rhs) {
        REQUIRE(_lhs.is_in_expected_format(), "");
        REQUIRE(_rhs.is_in_expected_format(), "");
        
        if (_lhs.degree() == 0) {
            TTNetwork result(_rhs);
            result.factor *= _lhs.factor;
            return result;
        }
        TTNetwork result(_lhs);
        result.factor *= _rhs.factor;
        if (_rhs.degree() == 0) {
            return result;
        }
        
        // add all nodes of rhs and fix neighbor relations
        const size_t lhsNodesSize = _lhs.nodes.size();
        const size_t rhsNodesSize = _rhs.nodes.size();
        for (const TensorNode &n : _rhs.nodes) {
            result.nodes.emplace_back(n);
            for (TensorNode::Link &l : result.nodes.back().neighbors) {
                if (l.external) {
                    if (l.indexPosition < rhsNodesSize) {
                        l.indexPosition += lhsNodesSize;
                    } else {
                        l.indexPosition += 2*lhsNodesSize;
                    }
                } else {
                    l.other += lhsNodesSize;
                }
            }
        }
        
        // add rank-1 connection between the two
        std::vector<size_t> dimensions(result.nodes[lhsNodesSize-1].tensorObject->dimensions);
        dimensions.push_back(1);
        result.nodes[lhsNodesSize-1].tensorObject->reinterpret_dimensions(dimensions);
        result.nodes[lhsNodesSize-1].neighbors.emplace_back(lhsNodesSize, 0, 1, false);
        const size_t linkPos = dimensions.size()-1;
        
        dimensions.clear();
        dimensions.push_back(1);
        dimensions.insert(dimensions.end(), result.nodes[lhsNodesSize].tensorObject->dimensions.begin(), result.nodes[lhsNodesSize].tensorObject->dimensions.end());
        result.nodes[lhsNodesSize].tensorObject->reinterpret_dimensions(dimensions);
        std::vector<TensorNode::Link> newLinks;
        newLinks.emplace_back(lhsNodesSize-1, linkPos, 1, false);
        newLinks.insert(newLinks.end(), result.nodes[lhsNodesSize].neighbors.begin(), result.nodes[lhsNodesSize].neighbors.end());
        result.nodes[lhsNodesSize].neighbors = newLinks;
        // links of nodes[lhsNodesSize] changed, so change the link of lhsNodesSize+1 correspondingly
        if (result.nodes.size()>lhsNodesSize+1) {
            result.nodes[lhsNodesSize+1].neighbors[0].indexPosition += 1;
        }
>>>>>>> 5a0c99ec

	template<bool isOperator>
	void TTNetwork<isOperator>::round(const std::vector<size_t> &_maxRanks) {
		cannonicalize_left();
		round_train(_maxRanks, 1e-15);
	}
	
	template<bool isOperator>
	void TTNetwork<isOperator>::round(int _maxRank) {
		REQUIRE( _maxRank > 0, "MaxRank must be positive");
		round(size_t(_maxRank));
	}

	template<bool isOperator>
	std::vector<size_t> TTNetwork<isOperator>::ranks() const {
		std::vector<size_t> res;
		for (size_t n=1; n<nodes.size()-2; ++n) {
			res.push_back(nodes[n].neighbors.back().dimension);
		}
		return res;
	}
	
	template<bool isOperator>
	size_t TTNetwork<isOperator>::rank(size_t _i) const {
		REQUIRE(_i+2 < nodes.size(), "requested illegal rank");
		return nodes[_i+1].neighbors.back().dimension;
	}
	
	template<bool isOperator>
	size_t TTNetwork<isOperator>::datasize() const {
		size_t result = 0;
		for (const TensorNode &n : nodes) {
			result += n.tensorObject->size;
		}
		return result;
	}
	
	template<bool isOperator>
	void TTNetwork<isOperator>::cannonicalize_left() {
		REQUIRE(is_valid_tt(), "cannot round invalid TT");
		if (degree() == 0) {
			cannonicalization = LEFT;
			return;
		}
		Index i,r,j;
		FullTensor core(2);
		for (size_t n=nodes.size()-2; n > 1; --n) {
			Tensor &currTensor = *nodes[n].tensorObject;
			( core(j,r), currTensor(r,i&1) ) = RQ(currTensor(j,i&1));  //TODO we want a rank-detecting QR at this point?
			Tensor &nextTensor = *nodes[n-1].tensorObject;
			nextTensor(j&1,i) = nextTensor(j&1,r) * core(r,i);
			if (currTensor.dimensions[0] != nodes[n].neighbors.front().dimension) {
				nodes[n].neighbors.front().dimension = nodes[n-1].neighbors.back().dimension = currTensor.dimensions[0];
			}
		}
		
		cannonicalization = LEFT;
	}
	
	template<bool isOperator>
	void TTNetwork<isOperator>::cannonicalize_right() {
		REQUIRE(is_valid_tt(), "cannot round invalid TT");
		if (degree() == 0) {
			cannonicalization = RIGHT;
			return;
		}
		Index i,r,j;
		FullTensor core(2);
		for (size_t n=1; n+2<nodes.size(); ++n) {
			Tensor &currTensor = *nodes[n].tensorObject;
			( currTensor(i&1,r), core(r,j) ) = QR(currTensor(i&1,j)); //TODO we want a rank-detecting QR at this point?
			Tensor &nextTensor = *nodes[n+1].tensorObject;
			nextTensor(i,j&1) = core(i,r) * nextTensor(r,j&1);
			if (nextTensor.dimensions[0] != nodes[n+1].neighbors.front().dimension) {
				nodes[n+1].neighbors.front().dimension = nodes[n].neighbors.back().dimension = nextTensor.dimensions[0];
			}
		}
		
		cannonicalization = RIGHT;
	}
	
	template<bool isOperator>
	TensorNetwork* TTNetwork<isOperator>::get_copy() const {
		return new TTNetwork(*this);
	}
	
	template<bool isOperator>
	value_t TTNetwork<isOperator>::frob_norm() const {
		REQUIRE(is_valid_tt(), "frob_norm of illegal TT");
		switch (cannonicalization) {
			case LEFT: return nodes.front().tensorObject->frob_norm();
			case RIGHT: return nodes.back().tensorObject->frob_norm();
			default:
				Index i;
				return (*((*this)(i&0)*(*this)(i&0)).tensorObject)[0];
		}
		
	}
	
	template<bool isOperator>
	bool TTNetwork<isOperator>::is_in_expected_format() const {
		return is_valid_tt();
	}
	
	
	/*- - - - - - - - - - - - - - - - - - - - - - - - - -  Basic arithmetics - - - - - - - - - - - - - - - - - - - - - - - - - - */
	
	template<bool isOperator>
	TTNetwork<isOperator>& TTNetwork<isOperator>::operator+=(const TTNetwork<isOperator>& _other) {
		Index i;
		(*this)(i&0) = (*this)(i&0) + _other(i&0);
		return *this;
	}
	
	template<bool isOperator>
	TTNetwork<isOperator>  TTNetwork<isOperator>::operator+(const TTNetwork<isOperator>& _other) const {
		TTNetwork cpy(*this);
		cpy += _other;
		return cpy;
	}
	
	template<bool isOperator>
	TTNetwork<isOperator>& TTNetwork<isOperator>::operator-=(const TTNetwork<isOperator>& _other) {
		Index i;
		(*this)(i&0) = (*this)(i&0) - _other(i&0);
		return *this;
	}
	
	template<bool isOperator>
	TTNetwork<isOperator>  TTNetwork<isOperator>::operator-(const TTNetwork<isOperator>& _other) const {
		TTNetwork cpy(*this);
		cpy -= _other;
		return cpy;
	}
	
	template<bool isOperator>
	TTNetwork<isOperator>& TTNetwork<isOperator>::operator*=(const value_t _prod) {
		factor *= _prod;
		return *this;
		
	}
	
	template<bool isOperator>
	TTNetwork<isOperator>  TTNetwork<isOperator>::operator*(const value_t _prod) const {
		TTNetwork result(*this);
		result *= _prod;
		return result;
	}
	
	template<bool isOperator>
	TTNetwork<isOperator>& TTNetwork<isOperator>::operator/=(const value_t _div) {
		factor /= _div;
		return *this;
	}
	
	template<bool isOperator>
	TTNetwork<isOperator>  TTNetwork<isOperator>::operator/(const value_t _div) const {
		TTNetwork result(*this);
		result /= _div;
		return result;
	}
	
	
	/*- - - - - - - - - - - - - - - - - - - - - - - - - - Operator specializations - - - - - - - - - - - - - - - - - - - - - - - - - - */
	
	
    template<bool isOperator>
    bool TTNetwork<isOperator>::specialized_contraction(IndexedTensorWritable<TensorNetwork> &_out, const IndexedTensorReadOnly<TensorNetwork> &_me, const IndexedTensorReadOnly<TensorNetwork> &_other) const {
        REQUIRE(!_out.tensorObject, "Internal Error.");
        
        // Only TTOperators construct stacks, so no specialized contractions for TTTensors
        if(!isOperator) { return false; }
        
        const std::vector<Index> myIndices = _me.get_assigned_indices();
        const std::vector<Index> otherIndices = _other.get_assigned_indices();
        
        bool otherTT = dynamic_cast<const TTTensor *>(_other.tensorObjectReadOnly) || dynamic_cast<const internal::TTStack<false> *>(_other.tensorObjectReadOnly);
        bool otherTO = !otherTT && (dynamic_cast<const TTOperator *>(_other.tensorObjectReadOnly) || dynamic_cast<const internal::TTStack<true> *>(_other.tensorObjectReadOnly));
        
        if (!otherTT && !otherTO) {
            return false;
        }
        
        // Determine my first half and second half of indices
        auto midIndexItr = myIndices.begin();
        size_t spanSum = 0;
        while (spanSum < _me.degree() / 2) {
            REQUIRE(midIndexItr != myIndices.end(), "ie");
            spanSum += midIndexItr->span;
            ++midIndexItr;
        }
        if (spanSum > _me.degree() / 2) {
            return false; // an index spanned some links of the left and some of the right side
        }
        
        if (otherTT) {
            // ensure fitting indices
            if (misc::equal(myIndices.begin(), midIndexItr, otherIndices.begin(), otherIndices.end()) || misc::equal(midIndexItr, myIndices.end(), otherIndices.begin(), otherIndices.end())) {
                TensorNetwork *res = new internal::TTStack<false>;
                *res = *_me.tensorObjectReadOnly;
                res->factor *= _other.tensorObjectReadOnly->factor;
                _out.reset(res, myIndices, true);
                TensorNetwork::add_network_to_network(_out, _other);
                return true;
            } else {
                return false;
            }
        } else { // other is operator or operator stack
            // determine other middle index
            auto otherMidIndexItr = otherIndices.begin();
            spanSum = 0;
            while (spanSum < _other.degree() / 2) {
                REQUIRE(otherMidIndexItr != otherIndices.end(), "ie");
                spanSum += otherMidIndexItr->span;
                ++otherMidIndexItr;
            }
            if (spanSum > _other.degree() / 2) {
                return false; // an index spanned some links of the left and some of the right side
            }
            // or indices in fitting order to contract the TTOs
            if (   misc::equal(myIndices.begin(), midIndexItr, otherIndices.begin(), otherMidIndexItr) 
                || misc::equal(midIndexItr, myIndices.end(), otherIndices.begin(), otherMidIndexItr)
                || misc::equal(myIndices.begin(), midIndexItr, otherMidIndexItr, otherIndices.end()) 
                || misc::equal(midIndexItr, myIndices.end(), otherMidIndexItr, otherIndices.end())    ) 
            {
                TensorNetwork *res = new internal::TTStack<true>;
                *res = *_me.tensorObjectReadOnly;
                res->factor *= _other.tensorObjectReadOnly->factor;
                _out.reset(res, myIndices, true);
                TensorNetwork::add_network_to_network(_out, _other);
                return true;
            } else {
                return false;
            }
        }
    }
    
    template<bool isOperator>
    bool TTNetwork<isOperator>::specialized_sum(IndexedTensorWritable<TensorNetwork> &_out, const IndexedTensorReadOnly<TensorNetwork> &_me, const IndexedTensorReadOnly<TensorNetwork> &_other) const {
        const size_t N = isOperator?2:1;
        
        const std::vector<Index> myIndices = _me.get_assigned_indices();
        const std::vector<Index> otherIndices = _other.get_assigned_indices();
        
        // If the indices are in different order, we are lost. TODO inverse order is also ok...
        if(myIndices != otherIndices) { return false; }
        REQUIRE(_me.tensorObjectReadOnly->dimensions == _other.tensorObjectReadOnly->dimensions, "TT sum requires both operants to share the same dimensions");
        
        // If the other is not a TT tensor (or stack) we are also lost
        const TTNetwork* _otherPtr = dynamic_cast<const TTNetwork*>( _other.tensorObjectReadOnly);
        if(!_otherPtr) { return false; }
        
        // TODO the order is not canonical, because if I am no Stack I don't have to know whether or not i am moveable
        // If I am in fact a TTTensorStack, we have to evaluate me to TTNetwork
        std::unique_ptr<IndexedTensor<TensorNetwork>> meStorage;
        const IndexedTensorReadOnly<TensorNetwork> *realMePtr = &_me;
        const IndexedTensorMoveable<TensorNetwork> *movMe = dynamic_cast<const IndexedTensorMoveable<TensorNetwork> *>(&_me);
        if (movMe) {
            internal::TTStack<isOperator> *stackMe = dynamic_cast<internal::TTStack<isOperator> *>(movMe->tensorObject);
            if (stackMe) {
                meStorage.reset(new IndexedTensor<TensorNetwork>(new TTNetwork(_me.degree()), myIndices, true));
                (*meStorage) = _me;
                realMePtr = meStorage.get();
            }
        } else {
            REQUIRE(!dynamic_cast<const internal::TTStack<isOperator> *>(_me.tensorObjectReadOnly),"ie - non-moveable TTStack detected");
        }
        const IndexedTensorReadOnly<TensorNetwork> &realMe = *realMePtr;
        
        // If other is in fact a TTTensorStack, we have to evaluate it to tttensor
        std::unique_ptr<IndexedTensor<TensorNetwork>> otherStorage;
        const IndexedTensorReadOnly<TensorNetwork> *realOtherPtr = &_other;
        const IndexedTensorMoveable<TensorNetwork> *movOther = dynamic_cast<const IndexedTensorMoveable<TensorNetwork> *>(&_other);
        if (movOther) {
            internal::TTStack<isOperator> *stackOther = dynamic_cast<internal::TTStack<isOperator> *>(movOther->tensorObject);
            if (stackOther) {
                otherStorage.reset(new IndexedTensor<TensorNetwork>(new TTNetwork(_other.degree()), otherIndices, true));
                (*otherStorage) = _other;
                realOtherPtr = otherStorage.get();
            }
        } else {
            REQUIRE(!dynamic_cast<const internal::TTStack<isOperator> *>(_other.tensorObjectReadOnly),"ie - non-moveable TTStack detected");
        }
        const IndexedTensorReadOnly<TensorNetwork> &realOther = *realOtherPtr;
        
        // Number of Nodes to create
        const size_t numNodes = realMe.degree()/N;
        
        TTNetwork* tmpPtr = new TTNetwork();
        tmpPtr->factor = 1.0;
        
        //The external dimensions are the same as the ones of the input
        tmpPtr->dimensions = realMe.tensorObjectReadOnly->dimensions;
        REQUIRE(realOther.tensorObjectReadOnly->dimensions == realMe.tensorObjectReadOnly->dimensions, "Internal Error");
        
        IndexedTensor<TensorNetwork> tmpOut(tmpPtr, myIndices, true);
        TTNetwork& outTensor = *static_cast<TTNetwork*>(tmpOut.tensorObject);
        
        
        // Create the externalLinks first, as we know their position in advance
        outTensor.externalLinks.emplace_back(0, 0, outTensor.dimensions[0], false);
        for(size_t i = 1; i < numNodes; ++i) {
            outTensor.externalLinks.emplace_back(i, 1, outTensor.dimensions[i], false);
        }
        if(N == 2) {
            outTensor.externalLinks.emplace_back(0, 1, outTensor.dimensions[numNodes], false);
            for(size_t i = 1; i < numNodes; ++i) {
                outTensor.externalLinks.emplace_back(i, 2, outTensor.dimensions[numNodes+i], false);
            }
        }
        
        
        if(realMe.degree() == N) {
            // Create the one Node
            std::unique_ptr<Tensor> nextTensor;
            if(realMe.tensorObjectReadOnly->nodes[0].tensorObject->is_sparse() && realOther.tensorObjectReadOnly->nodes[0].tensorObject->is_sparse()) { // Both Sparse
                nextTensor.reset(realMe.tensorObjectReadOnly->nodes[0].tensorObject->get_copy());
                nextTensor->factor *= realMe.tensorObjectReadOnly->factor;
                *static_cast<SparseTensor*>(nextTensor.get()) += realOther.tensorObjectReadOnly->factor*(*static_cast<SparseTensor*>(realOther.tensorObjectReadOnly->nodes[0].tensorObject.get()));
            } else { // Maximal one sparse
                if(realMe.tensorObjectReadOnly->nodes[0].tensorObject->is_sparse()){
                    nextTensor.reset(new FullTensor(*static_cast<SparseTensor*>(realMe.tensorObjectReadOnly->nodes[0].tensorObject.get())));
                } else {
                    nextTensor.reset(new FullTensor(*static_cast<FullTensor*>(realMe.tensorObjectReadOnly->nodes[0].tensorObject.get())));
                }
                nextTensor->factor *= realMe.tensorObjectReadOnly->factor;
                if(realOther.tensorObjectReadOnly->nodes[0].tensorObject->is_sparse()){
                    *static_cast<FullTensor*>(nextTensor.get()) += realOther.tensorObjectReadOnly->factor*static_cast<SparseTensor&>(*realOther.tensorObjectReadOnly->nodes[0].tensorObject.get());
                } else {
                    *static_cast<FullTensor*>(nextTensor.get()) += realOther.tensorObjectReadOnly->factor*static_cast<FullTensor&>(*realOther.tensorObjectReadOnly->nodes[0].tensorObject.get());
                }
            }
            
            outTensor.nodes.emplace_back(std::move(nextTensor));
            outTensor.nodes.back().neighbors.emplace_back(-1, 0, outTensor.dimensions[0], true);
            if(N == 2) { outTensor.nodes.back().neighbors.emplace_back(-1, 1, outTensor.dimensions[1], true); }
            _out.assign(std::move(tmpOut));
            return true;
        }
        
        for(size_t position = 0; position < numNodes; ++position) {
            // Get current input nodes
            // TODO sparse
            FullTensor &myNode = *static_cast<FullTensor*>(realMe.tensorObjectReadOnly->nodes[position].tensorObject.get());
            FullTensor &otherNode = *static_cast<FullTensor*>(realOther.tensorObjectReadOnly->nodes[position].tensorObject.get());
            
            // Structure has to be (for degree 4)
            // (L1 R1) * ( L2 0  ) * ( L3 0  ) * ( L4 )
            //           ( 0  R2 )   ( 0  R3 )   ( R4 )
            
            // Create a FullTensor for Node
            std::vector<size_t> nxtDimensions;
            if(position != 0) { 
                nxtDimensions.emplace_back(myNode.dimensions.front()+otherNode.dimensions.front());
            }
            nxtDimensions.emplace_back(outTensor.dimensions[position]);
            if(N == 2) { nxtDimensions.emplace_back(outTensor.dimensions[position+numNodes]); }
            if(position != numNodes-1) {
                nxtDimensions.emplace_back(myNode.dimensions.back()+otherNode.dimensions.back());
            }
            
            FullTensor* nxtTensor(new FullTensor(std::move(nxtDimensions)) ); // Ownership is given to the Node.
            
            
            // Create the Node
            outTensor.nodes.emplace_back(std::unique_ptr<Tensor>(nxtTensor));
            if(position != 0) { outTensor.nodes.back().neighbors.emplace_back(position-1, ((position == 1) ? 0:1)+N, nxtTensor->dimensions.front(), false); }
            outTensor.nodes.back().neighbors.emplace_back(-1, position, outTensor.dimensions[position], true);
            if(N == 2) { outTensor.nodes.back().neighbors.emplace_back(-1, position+numNodes, outTensor.dimensions[position+numNodes], true); }
            if(position != numNodes-1 ) { outTensor.nodes.back().neighbors.emplace_back(position+1, 0, nxtTensor->dimensions.back(), false); }

            const size_t leftIdxOffset = nxtTensor->size/nxtTensor->dimensions.front();
            const size_t extIdxOffset = nxtTensor->dimensions.back();
            const size_t myLeftIdxOffset = myNode.size/myNode.dimensions.front();
            const size_t myExtIdxOffset = myNode.dimensions.back();
            const size_t otherLeftIdxOffset = otherNode.size/otherNode.dimensions.front();
            const size_t otherExtIdxOffset = otherNode.dimensions.back();
            const size_t otherGeneralOffset = (position == 0 ? 0 : myNode.dimensions.front()*leftIdxOffset) + (position == numNodes-1 ? 0 : myNode.dimensions.back());
            
            
            
            // Copy own Tensor into place
            if(position == numNodes-1) {
                for(size_t leftIdx = 0; leftIdx < myNode.dimensions.front(); ++leftIdx) {
                    for(size_t extIdx = 0; extIdx < myNode.size/(myNode.dimensions.front()*myNode.dimensions.back()); ++extIdx) {
                        // RightIdx can be copied as one piece
                        misc::array_scaled_copy(nxtTensor->data.get() + leftIdx*leftIdxOffset + extIdx*extIdxOffset, myNode.factor*realMe.tensorObjectReadOnly->factor, myNode.data.get() + leftIdx*myLeftIdxOffset + extIdx*myExtIdxOffset, myNode.dimensions.back());
                    }
                }
            } else {
                REQUIRE(!myNode.has_factor(), "Only Core node, which has to be the last node, is allowed to have a factor");
                for(size_t leftIdx = 0; leftIdx < myNode.dimensions.front(); ++leftIdx) {
                    for(size_t extIdx = 0; extIdx < myNode.size/(myNode.dimensions.front()*myNode.dimensions.back()); ++extIdx) {
                        // RightIdx can be copied as one piece
                        misc::array_copy(nxtTensor->data.get() + leftIdx*leftIdxOffset + extIdx*extIdxOffset, myNode.data.get() + leftIdx*myLeftIdxOffset + extIdx*myExtIdxOffset, myNode.dimensions.back());
                    }
                }
            }
            
            
            // Copy other Tensor into place
            if(position == numNodes-1) {
                for(size_t leftIdx = 0; leftIdx < otherNode.dimensions.front(); ++leftIdx) {
                    for(size_t extIdx = 0; extIdx < otherNode.size/(otherNode.dimensions.front()*otherNode.dimensions.back()); ++extIdx) {
                        // RightIdx can be copied as one piece
                        misc::array_scaled_copy(nxtTensor->data.get() + leftIdx*leftIdxOffset + extIdx*extIdxOffset + otherGeneralOffset, otherNode.factor*realOther.tensorObjectReadOnly->factor, otherNode.data.get() + leftIdx*otherLeftIdxOffset + extIdx*otherExtIdxOffset, otherNode.dimensions.back());
                    }
                }
            } else {
                REQUIRE(!otherNode.has_factor(), "Only Core node, which has to be the last node, is allowed to have a factor");
                for(size_t leftIdx = 0; leftIdx < otherNode.dimensions.front(); ++leftIdx) {
                    for(size_t extIdx = 0; extIdx < otherNode.size/(otherNode.dimensions.front()*otherNode.dimensions.back()); ++extIdx) {
                        // RightIdx can be copied as one piece
                        misc::array_copy(nxtTensor->data.get() + leftIdx*leftIdxOffset + extIdx*extIdxOffset + otherGeneralOffset, otherNode.data.get() + leftIdx*otherLeftIdxOffset + extIdx*otherExtIdxOffset, otherNode.dimensions.back());
                    }
                }
            }
        }
        
        outTensor.cannonicalize_right();
        _out.assign(std::move(tmpOut));
        return true;
    }
    
    
    template<bool isOperator>
    void TTNetwork<isOperator>::specialized_evaluation(const IndexedTensorWritable<TensorNetwork> &_me, const IndexedTensorReadOnly<TensorNetwork> &_other) {
        const std::vector<Index> myIndices = _me.get_assigned_indices(_other.degree()); // TODO this wont work if we have fixed indices in TT tensors.
        const std::vector<Index> otherIndices = _other.get_assigned_indices();
        const size_t numNodes = _other.degree()/(isOperator ? 2 :1);
        
        REQUIRE(_me.tensorObject == this, "Internal Error.");
        
        // First check whether the other is a TTNetwork as well, otherwise we can skip to fallback
        const TTNetwork* otherTTN = dynamic_cast<const TTNetwork*>(_other.tensorObjectReadOnly);
        if(otherTTN) {
            // Check whether the index order coincides
            if(myIndices == otherIndices) {
                // Assign the other to me
                *_me.tensorObject = *otherTTN;
                
                // Check whether the other is a stack and needs to be contracted
                const internal::TTStack<isOperator> *otherTTS = dynamic_cast<const internal::TTStack<isOperator>*>(_other.tensorObjectReadOnly);
                if (otherTTS) {
                    contract_stack(_me);
                    static_cast<TTNetwork*>(_me.tensorObject)->cannonicalize_right(); // TODO cannonicalize_right should be called by contract_stack
                }
                return;
            }
            
            // For TTOperators check whether the index order is transpoed
            if(isOperator) {
                bool transposed = false;
                
                auto midIndexItr = myIndices.begin();
                size_t spanSum = 0;
                while (spanSum < numNodes) {
                    REQUIRE(midIndexItr != myIndices.end(), "Internal Error.");
                    spanSum += midIndexItr->span;
                    ++midIndexItr;
                }
                if (spanSum == numNodes) {
                    // tansposition possible on my end
                    auto otherMidIndexItr = otherIndices.begin();
                    spanSum = 0;
                    while (spanSum < numNodes) {
                        REQUIRE(otherMidIndexItr != otherIndices.end(), "Internal Error.");
                        spanSum += otherMidIndexItr->span;
                        ++otherMidIndexItr;
                    }
                    if (spanSum == numNodes) {
                        // other tensor also transposable
                        transposed = (misc::equal(myIndices.begin(), midIndexItr, otherMidIndexItr, otherIndices.end())) 
                                    && (misc::equal(midIndexItr, myIndices.end(), otherIndices.begin(), otherMidIndexItr));
                        
                    }
                }
                
                if(transposed) {
                    // Assign the other to me
                    *_me.tensorObject = *otherTTN;
                    
                    // Check whether the other is a stack and needs to be contracted
                    const internal::TTStack<isOperator> *otherTTS = dynamic_cast<const internal::TTStack<isOperator>*>(_other.tensorObjectReadOnly);
                    if (otherTTS) {
                        contract_stack(_me);
                        static_cast<TTNetwork*>(_me.tensorObject)->cannonicalize_right(); // TODO cannonicalize_right should be called by contract_stack
                    }
                    static_cast<TTNetwork<true>*>(_me.tensorObject)->transpose(); // NOTE: This cast is never called if isOperator is false.
                    return;
                }
            }
        }
         
        // Use FullTensor fallback
        if (_other.tensorObjectReadOnly->nodes.size() > 1) {
            LOG(warning, "assigning a general tensor network to TTOperator not yet implemented. casting to fullTensor first");
        }
        std::unique_ptr<Tensor> otherFull(_other.tensorObjectReadOnly->fully_contracted_tensor());
        std::unique_ptr<Tensor> otherReordered(otherFull->construct_new(otherFull->dimensions, DONT_SET_ZERO()));
        (*otherReordered)(myIndices) = (*otherFull)(otherIndices);
        
        // Cast to TTNetwork
        if(otherReordered->is_sparse()) {
            LOG(fatal, "Not yet implemented." ); //TODO
        } else {
            *_me.tensorObject = TTNetwork(std::move(*static_cast<FullTensor*>(otherReordered.get())));
        }
    }

    
    // Explicit instantiation of the two template parameters that will be implemented in the xerus library
    template class TTNetwork<false>;
    template class TTNetwork<true>;
}<|MERGE_RESOLUTION|>--- conflicted
+++ resolved
@@ -28,10 +28,10 @@
 #include <xerus/indexedTensor_tensor_operators.h>
 #include <xerus/indexedTensor_tensor_factorisations.h>
 #include <xerus/misc/blasLapackWrapper.h>
+#include <xerus/misc/selectedFunctions.h>
 
 namespace xerus {
     /*- - - - - - - - - - - - - - - - - - - - - - - - - - Constructors - - - - - - - - - - - - - - - - - - - - - - - - - - - - - - - -*/
-<<<<<<< HEAD
 	template<bool isOperator>
 	TTNetwork<isOperator>::TTNetwork(const size_t _degree) : TensorNetwork(), cannonicalization(RIGHT) {
 		REQUIRE(_degree%N==0, "illegal degree for TTOperator");
@@ -111,7 +111,7 @@
 		// If we want a TTOperator we need to reshuffle the indices first, otherwise we want to copy the data because Lapack wants to destroy it
 		if (N==1) {
 			currentVt.reset(new value_t[_full.size], internal::array_deleter_vt);
-			array_copy(currentVt.get(), _full.data.get(), _full.size);
+			misc::array_copy(currentVt.get(), _full.data.get(), _full.size);
 		} else {
 			FullTensor tmpTensor(degree());
 			std::vector<Index> presentIndices, newIndices;
@@ -159,7 +159,7 @@
 			} else {
 				nxtTensor.reset(new FullTensor(std::move(constructionDim), DONT_SET_ZERO()) );
 				for (size_t i = 0; i < leftDim; ++i) {
-					array_copy(static_cast<FullTensor*>(nxtTensor.get())->data.get()+i*newRank, currentU.get()+i*maxRank, newRank);
+					misc::array_copy(static_cast<FullTensor*>(nxtTensor.get())->data.get()+i*newRank, currentU.get()+i*maxRank, newRank);
 				}
 			}
 			
@@ -168,7 +168,7 @@
 			
 			// Calclate S*Vt by scaling the rows of Vt
 			for (size_t row = 0; row < newRank; ++row) {
-				array_scale(currentVt.get()+row*remainingDim, currentS[row], remainingDim);
+				misc::array_scale(currentVt.get()+row*remainingDim, currentS[row], remainingDim);
 			}
 		}
 		
@@ -178,7 +178,7 @@
 		} else {
 			nxtTensor.reset(new FullTensor({oldRank, dimensions[degree()/N-1], dimensions[degree()-1], 1}, DONT_SET_ZERO()) );
 		}
-		array_copy(static_cast<FullTensor*>(nxtTensor.get())->data.get(), workingData.get(), oldRank*remainingDim);
+		misc::array_copy(static_cast<FullTensor*>(nxtTensor.get())->data.get(), workingData.get(), oldRank*remainingDim);
 		
 		// set last component tensor to Vt
 		set_component(numComponents-1, std::move(nxtTensor));
@@ -195,71 +195,6 @@
 	
 	template<bool isOperator>
 	TTNetwork<isOperator>::TTNetwork(      TTNetwork&& _mov) : TensorNetwork(std::move(_mov)), cannonicalization(_mov.cannonicalization) { }
-=======
-    template<bool isOperator>
-    TTNetwork<isOperator>::TTNetwork() : TensorNetwork() {}
-
-    
-    template<bool isOperator>
-    TTNetwork<isOperator>::TTNetwork(const size_t _degree) : TensorNetwork() {
-        const size_t N=isOperator?2:1;
-        REQUIRE(_degree%N==0, "Illegal degree for TTOperator");
-        const size_t numNodes = _degree/N;
-        dimensions = std::vector<size_t>(_degree, 1);
-        factor = 0.0;
-        
-        if (numNodes == 0) {
-            return;
-        }
-        
-        // externalLinks
-        externalLinks.emplace_back(0, 0, 1, false);
-        for(size_t i = 1; i < numNodes; ++i) {
-            externalLinks.emplace_back(i, 1, 1, false);
-        }
-        if(N == 2) {
-            externalLinks.emplace_back(0, 1, 1, false);
-            for(size_t i = 1; i < numNodes; ++i) {
-                externalLinks.emplace_back(i, 2, 1, false);
-            }
-        }
-        
-        REQUIRE(externalLinks.size() == _degree, "ie");
-        
-        std::vector<TensorNode::Link> neighbors;
-        for (size_t i=0; i<numNodes; ++i) {
-            neighbors.clear();
-            if (i!=0) {
-                neighbors.emplace_back(i-1, N+(i>=2?1:0), 1, false);
-            }
-            for (size_t j=0; j< N; ++j) { 
-                neighbors.emplace_back(-1, i+j*numNodes, 1, true);
-            }
-            if (i!=numNodes-1) {
-                neighbors.emplace_back(i+1, 0, 1, false);
-            }
-            
-            nodes.emplace_back(
-                std::unique_ptr<Tensor>(new FullTensor(neighbors.size())), 
-                std::move(neighbors)
-            );
-        }
-        REQUIRE(nodes.size() == _degree/N,"ie");
-        REQUIRE(is_valid_tt(), "ie");
-    }
-    
-    template<bool isOperator>
-    TTNetwork<isOperator>::TTNetwork(const FullTensor& _full, const double _eps) {
-        construct_train_from_full(*this, _full, _eps);
-    }
-    
-    
-    template<bool isOperator>
-    TTNetwork<isOperator>::TTNetwork(const TTNetwork & _cpy) : TensorNetwork(_cpy) { }
-    
-    template<bool isOperator>
-    TTNetwork<isOperator>::TTNetwork(      TTNetwork&& _mov) : TensorNetwork(std::move(_mov)) { }
->>>>>>> 5a0c99ec
 
 	template<bool isOperator>
 	TTNetwork<isOperator>::TTNetwork(const TensorNetwork &_cpy, double _eps) : TensorNetwork(_cpy) {
@@ -361,7 +296,7 @@
 			
 			// Calclate S*Vt by scaling the rows of Vt appropriatly
 			for(size_t row = 0; row < currRank; ++row) {
-				array_scale(Vt.get()+row*maxRightRank, S[row], maxRightRank);
+				misc::array_scale(Vt.get()+row*maxRightRank, S[row], maxRightRank);
 			}
 			
 			// Multiply U and (S*Vt) back to the left and to the right respectively
@@ -374,9 +309,9 @@
 			leftTensor.data.reset(newLeft.release(), internal::array_deleter_vt);
 			rightTensor.data.reset(newRight.release(), internal::array_deleter_vt);
 			leftTensor.dimensions.back() = currRank;
-			leftTensor.size = product(leftTensor.dimensions);
+			leftTensor.size = misc::product(leftTensor.dimensions);
 			rightTensor.dimensions.front() = currRank;
-			rightTensor.size = product(rightTensor.dimensions);
+			rightTensor.size = misc::product(rightTensor.dimensions);
 			nodes[position+1].neighbors.back().dimension  = currRank;
 			nodes[position+2].neighbors.front().dimension = currRank;
 		}
@@ -760,447 +695,11 @@
 		round_train(std::vector<size_t>(degree()/N-1, size_t(-1)), _eps);
 	}
 
-<<<<<<< HEAD
 	template<bool isOperator>
 	void TTNetwork<isOperator>::round(size_t _maxRank) {
 		cannonicalize_left();
 		round_train(std::vector<size_t>(degree()/N-1 ,_maxRank), 1e-15);
 	}
-=======
-    template<bool isOperator>
-    void TTNetwork<isOperator>::construct_train_from_full(TensorNetwork& _out, const FullTensor& _A, const double _eps) {
-        const size_t N = isOperator?2:1;
-        REQUIRE(_eps < 1, "_eps must be smaller than one. " << _eps << " was given.");
-        REQUIRE(_A.degree()%N==0, "Number of indicis must be even for TTOperator");
-        
-        //The external dimensions are the same as for the FullTensor
-        _out.dimensions = _A.dimensions;
-        
-        // Number of Nodes to create
-        const size_t numNodes = _A.degree()/N;
-        
-        // If _A has degree zero we are finished
-        if(_A.degree() == 0) { 
-            _out.factor = _A.data.get()[0];
-            return; 
-        }
-        _out.factor = 1.0;
-        
-        // If there is only one node in the resulting train object we are already finished
-        if(_A.degree() == N) {
-            _out.nodes.emplace_back(std::unique_ptr<Tensor>(new FullTensor(_A)));
-            _out.externalLinks.emplace_back(0, 0, _A.dimensions[0], false);
-            _out.nodes.back().neighbors.emplace_back(0, 0, _A.dimensions[0], true);
-            if(N==2) {
-                _out.externalLinks.emplace_back(0, 1, _A.dimensions[1], false);
-                _out.nodes.back().neighbors.emplace_back(0, 1, _A.dimensions[1], true);
-            }
-            return;
-        }
-        
-        // Create the externalLinks first, as we know their position in advance
-        _out.externalLinks.emplace_back(0, 0, _A.dimensions[0], false);
-        for(size_t i = 1; i < numNodes; ++i) {
-            _out.externalLinks.emplace_back(i, 1, _A.dimensions[i], false);
-        }
-        if(N == 2) {
-            _out.externalLinks.emplace_back(0, 1, _A.dimensions[numNodes], false);
-            for(size_t i = 1; i < numNodes; ++i) {
-                _out.externalLinks.emplace_back(i, 2, _A.dimensions[numNodes+i], false);
-            }
-        }
-        
-        // Needed variables
-        std::unique_ptr<Tensor> nxtTensor;
-        std::unique_ptr<value_t[]> currentU, currentS, currentVt, workingData, oldS;
-        size_t leftDim, remainingDim=_A.size, maxRank, newRank, oldRank=1;
-        
-        // If we want a TTOperator we need to reshuffle the indices first, otherwise we want to copy the data because Lapack wants to destroy it
-        if(N==1) {
-            workingData.reset(new value_t[_A.size]);
-            misc::array_copy(workingData.get(), _A.data.get(), _A.size);
-        } else {
-            FullTensor tmpTensor(_A.degree());
-            std::vector<Index> presentIndices, newIndices;
-            for(size_t i = 0; i < _A.degree(); ++i) { presentIndices.emplace_back(); }
-            for(size_t i = 0; i < numNodes; ++i) {
-                newIndices.emplace_back(presentIndices[i]);
-                newIndices.emplace_back(presentIndices[i+numNodes]);
-            }
-            tmpTensor(newIndices) = _A(presentIndices);
-            workingData.reset(new value_t[tmpTensor.size]); // TODO unnecessary copy
-            misc::array_copy(workingData.get(), tmpTensor.data.get(), tmpTensor.size);
-        }
-        
-        // This was the first step. Now automated steps until we reach the end
-        for(size_t position = 0; position < numNodes-1; ++position) {
-            // Determine Dimensions of the next matrification
-            leftDim = oldRank*_A.dimensions[position];
-            if(N == 2) { leftDim *= _A.dimensions[position+numNodes]; }
-            remainingDim /= _A.dimensions[position];
-            if(N == 2) { remainingDim /= _A.dimensions[position+numNodes]; }
-            maxRank = std::min(leftDim, remainingDim);
-            
-            // Create temporary space for the results
-            currentU.reset(new value_t[leftDim*maxRank]);
-            currentS.reset(new value_t[maxRank]);
-            currentVt.reset(new value_t[maxRank*remainingDim]);
-            
-            // Actually calculate the SVD --  We may destroy the current workingData
-            blasWrapper::svd_destructive(currentU.get(), currentS.get(), currentVt.get(), workingData.get(), leftDim, remainingDim);
-            
-            //Determine the Rank
-            for(newRank = maxRank; currentS[newRank-1] < _eps*currentS[0]; --newRank) { }
-            
-            // Create a FullTensor for U
-            std::vector<size_t> dimensions;
-            if(position != 0) { dimensions.emplace_back(oldRank); }
-            dimensions.emplace_back(_A.dimensions[position]);
-            if(N == 2) { dimensions.emplace_back(_A.dimensions[position+numNodes]); }
-            dimensions.emplace_back(newRank);
-            if(newRank == maxRank) {
-                nxtTensor.reset(new FullTensor(std::move(dimensions), std::move(currentU)) );
-            } else {
-                nxtTensor.reset(new FullTensor(std::move(dimensions), DONT_SET_ZERO()) );
-                for(size_t i = 0; i < leftDim; ++i) {
-                    misc::array_copy(static_cast<FullTensor*>(nxtTensor.get())->data.get()+i*newRank, currentU.get()+i*maxRank, newRank);
-                }
-            }
-            
-            // Create a node for U
-            _out.nodes.emplace_back(std::move(nxtTensor));
-            if(position > 0) { _out.nodes.back().neighbors.emplace_back(_out.nodes.size()-2, ((position == 1) ? 0:1)+N, oldRank, false); }
-            _out.nodes.back().neighbors.emplace_back(-1, position, _A.dimensions[position], true);
-            if(N == 2) { _out.nodes.back().neighbors.emplace_back(-1, position+numNodes, _A.dimensions[position+numNodes], true); }
-            _out.nodes.back().neighbors.emplace_back(_out.nodes.size(), 0, newRank, false);
-                
-            // Calclate S*Vt by scaling the rows of Vt
-            for(size_t row = 0; row < newRank; ++row) {
-                misc::array_scale(currentVt.get()+row*remainingDim, currentS[row], remainingDim);
-            }
-            
-            // Save the Stuff still needed
-            workingData = std::move(currentVt);
-            oldS = std::move(currentS);
-            oldRank = newRank;
-        }
-        
-        // Create FullTensor for Vt
-        if(N==1) { 
-            nxtTensor.reset(new FullTensor({oldRank, _A.dimensions[_A.degree()-1],                             }, DONT_SET_ZERO()) ); 
-        } else { 
-            nxtTensor.reset(new FullTensor({oldRank, _A.dimensions[_A.degree()/N-1], _A.dimensions[_A.degree()-1]}, DONT_SET_ZERO()) ); 
-        }
-        misc::array_copy(static_cast<FullTensor*>(nxtTensor.get())->data.get(), workingData.get(), oldRank*remainingDim);
-        
-        // Create final Node for Vt
-        _out.nodes.emplace_back(std::move(nxtTensor));
-        _out.nodes.back().neighbors.emplace_back(_out.nodes.size()-2, (numNodes == 2 ? N : 1+N), oldRank, false);
-        _out.nodes.back().neighbors.emplace_back(-1, _A.degree()/N-1, _A.dimensions[_A.degree()/N-1], true);
-        if(N == 2) { _out.nodes.back().neighbors.emplace_back(-1, _A.degree()-1, _A.dimensions[_A.degree()-1], true); }
-        
-        REQUIRE((N==1 && remainingDim == _A.dimensions.back()) || (N==2 && remainingDim == _A.dimensions[_A.degree()/2-1]*_A.dimensions[_A.degree()-1]), "Internal Error");
-        REQUIRE(_out.is_in_expected_format(), "ie");
-    }
-    
-    
-    template<bool isOperator>
-    void TTNetwork<isOperator>::round_train(TensorNetwork& _me, const std::vector<size_t>& _maxRanks, const double _eps) {
-        const size_t N = isOperator?2:1;
-        REQUIRE(_me.degree()%N==0, "Number of indicis must be even for TTOperator");
-        REQUIRE(_eps < 1, "_eps must be smaller than one. " << _eps << " was given.");
-        REQUIRE(_maxRanks.size() == _me.degree()/N-1, "There must be exactly degree/N-1 maxRanks. Here " << _maxRanks.size() << " instead of " << _me.degree()/N-1 << " are given.");
-        
-        // If there is no or only one node in the train object we are already finished as there is no rank that can be rounded
-        if(_me.degree() <= N) { return; }
-        
-        // Needed variables
-        std::unique_ptr<value_t[]> LR, RR, M, U, S, Vt, newLeft, newRight;
-        size_t leftDim, midDim, rightDim, maxLeftRank, maxRightRank, maxRank, rank;
-        
-        for(size_t position = 0; position < _me.degree()/N-1; ++position) {
-            REQUIRE(dynamic_cast<FullTensor*>(_me.nodes[position].tensorObject.get()), "Tensor Train nodes are required to be FullTensors");
-            REQUIRE(dynamic_cast<FullTensor*>(_me.nodes[position+1].tensorObject.get()), "Tensor Train nodes are required to be FullTensors");
-            
-            FullTensor& leftTensor = *static_cast<FullTensor*>(_me.nodes[position].tensorObject.get());
-            FullTensor& rightTensor = *static_cast<FullTensor*>(_me.nodes[position+1].tensorObject.get());
-            
-            // Determine the dimensions of the next matrifications
-            REQUIRE(leftTensor.dimensions.back() == rightTensor.dimensions.front(), "Internal Error");
-            midDim   = leftTensor.dimensions.back();
-            leftDim  = leftTensor.size/midDim;
-            rightDim = rightTensor.size/midDim;
-            maxLeftRank = std::min(leftDim, midDim);
-            maxRightRank = std::min(midDim, rightDim);
-            maxRank = std::min(maxLeftRank, maxRightRank);
-            
-            // Calculate QR and RQ decompositoins
-            LR.reset(new value_t[maxLeftRank*midDim]);
-            RR.reset(new value_t[midDim*maxRightRank]);
-            blasWrapper::inplace_qr(leftTensor.data.get(), LR.get(), leftDim, midDim);
-            blasWrapper::inplace_rq(RR.get(), rightTensor.data.get(), midDim, rightDim);
-            
-            // Calculate Middle Matrix M = LR*RR
-            M.reset(new value_t[maxLeftRank*maxRightRank]);
-            blasWrapper::matrix_matrix_product(M.get(), maxLeftRank, maxRightRank, 1.0, LR.get(), false, midDim, RR.get(), false);
-            
-            // Calculate SVD of U S Vt = M -- Reuse the space allocted for LR and RR and allow destruction of M
-            U = std::move(LR);
-            S.reset(new value_t[maxRank]);
-            Vt = std::move(RR);
-            blasWrapper::svd_destructive(U.get(), S.get(), Vt.get(), M.get(), maxLeftRank, maxRightRank);
-            
-            //Determine the Rank
-            for(rank = maxRank; S[rank-1] < _eps*S[0]; --rank) { }
-            rank = std::min(rank, _maxRanks[position]);
-            
-            // Calclate S*Vt by scaling the rows of Vt appropriatly
-            for(size_t row = 0; row < rank; ++row) {
-                misc::array_scale(Vt.get()+row*maxRightRank, S[row], maxRightRank);
-            }
-            
-            //Multiply U and (S*Vt) back to the left and to the right
-            newLeft.reset(new value_t[leftDim*rank]);
-            newRight.reset(new value_t[rank*rightDim]);
-            blasWrapper::matrix_matrix_product(newLeft.get(), leftDim, rank, 1.0, leftTensor.data.get(), maxLeftRank, false, maxLeftRank, U.get(), maxRank, false);
-            blasWrapper::matrix_matrix_product(newRight.get(), rank, rightDim, 1.0, Vt.get(), false, maxRightRank, rightTensor.data.get(), false);
-            
-            // Put the new Tensors to their place
-            leftTensor.data.reset(newLeft.release(), internal::array_deleter_vt);
-            rightTensor.data.reset(newRight.release(), internal::array_deleter_vt);
-            leftTensor.dimensions.back() = rank;
-            leftTensor.size = misc::product(leftTensor.dimensions);
-            rightTensor.dimensions.front() = rank;
-            rightTensor.size = misc::product(rightTensor.dimensions);
-            _me.nodes[position  ].neighbors.back().dimension  = rank;
-            _me.nodes[position+1].neighbors.front().dimension = rank;
-        }
-        REQUIRE(_me.is_in_expected_format(), "ie");
-    }
-    
-    
-    template<bool isOperator>
-    void TTNetwork<isOperator>::contract_stack(const IndexedTensorWritable<TensorNetwork> &_me) {
-        REQUIRE(_me.tensorObject->is_valid_network(), "cannot contract inconsistent ttStack");
-        const size_t N = isOperator?2:1;
-        const size_t numNodes = _me.degree()/N;
-        std::set<size_t> toContract;
-        for (size_t currentNode=0; currentNode < numNodes; ++currentNode) {
-            toContract.clear();
-            for (size_t i=currentNode; i<_me.tensorObject->nodes.size(); i+=numNodes) {
-                toContract.insert(i);
-            }
-            _me.tensorObject->contract(toContract);
-        }
-        // all are contracted, reshuffle them to be in the correct order
-        // after contraction the nodes will have one of the ids: node, node+numNodes, node+2*numNodes,... (as those were part of the contraction)
-        // so modulus gives the correct wanted id
-        _me.tensorObject->reshuffle_nodes([numNodes](size_t i){return i%(numNodes);});
-        REQUIRE(_me.tensorObject->nodes.size() == numNodes, "ie");
-        REQUIRE(_me.tensorObject->is_valid_network(), "something went wrong in contract_stack");
-        
-        // reset to new external links
-        _me.tensorObject->externalLinks.clear();
-        _me.tensorObject->externalLinks.emplace_back(0, 0, _me.tensorObject->dimensions[0], false);
-        for(size_t i = 1; i < numNodes; ++i) {
-            _me.tensorObject->externalLinks.emplace_back(i, 1, _me.tensorObject->dimensions[i], false);
-        }
-        if(N == 2) {
-            _me.tensorObject->externalLinks.emplace_back(0, 1, _me.tensorObject->dimensions[numNodes], false);
-            for(size_t i = 1; i < numNodes; ++i) {
-                _me.tensorObject->externalLinks.emplace_back(i, 2, _me.tensorObject->dimensions[numNodes+i], false);
-            }
-        }
-        
-        // ensure right amount and order of links
-        Index ext[N];
-        size_t lastRank, externalDim[N], newRank;
-        std::vector<Index> lastIndices, lastRight;
-        std::vector<Index> oldIndices, newRight; // newLeft == lastRight
-        std::vector<Index> newIndices;
-        std::vector<size_t> newDimensions;
-        for (size_t i=0; i<numNodes; ++i) {
-            lastIndices = std::move(oldIndices); oldIndices.clear();
-            lastRight = std::move(newRight); newRight.clear();
-            lastRank = newRank; newRank=1;
-            TensorNode &n = _me.tensorObject->nodes[i];
-            for (TensorNode::Link &l : n.neighbors) {
-                if (l.external) {
-                    size_t externalNumber = 0;
-                    if (N==2) {
-                        externalNumber = l.indexPosition>=numNodes?1:0;
-                    }
-                    oldIndices.push_back(ext[externalNumber]);
-                    externalDim[externalNumber] = l.dimension;
-                } else if (i >= 1 && l.links(i-1)) {
-                    REQUIRE(lastIndices.size() > l.indexPosition, "ie " << lastIndices.size() << " " << l.indexPosition);
-                    oldIndices.push_back(lastIndices[l.indexPosition]);
-                } else if (l.links(i+1)) {
-                    oldIndices.emplace_back();
-                    newRight.push_back(oldIndices.back());
-                    newRank *= l.dimension;
-                } else  {
-                    LOG(fatal, "ie");
-                }
-            }
-            newIndices = std::move(lastRight);
-            newIndices.insert(newIndices.end(), ext, ext+N);
-            newIndices.insert(newIndices.end(), newRight.begin(), newRight.end());
-            
-            (*n.tensorObject)(newIndices) = (*n.tensorObject)(oldIndices);
-            
-            newDimensions.clear();
-            n.neighbors.clear();
-            if (i>0) {
-                n.neighbors.emplace_back(i-1,(i>1? N+1 : N),lastRank, false);
-                newDimensions.push_back(lastRank);
-            }
-            for (size_t j=0; j<N; ++j) {
-                REQUIRE(_me.tensorObject->dimensions[i+j*numNodes] == externalDim[j], "ie");
-                n.neighbors.emplace_back(0,i+j*numNodes,externalDim[j], true);
-                newDimensions.push_back(externalDim[j]);
-            }
-            if (i<numNodes-1) {
-                n.neighbors.emplace_back(i+1,0,newRank, false);
-                newDimensions.push_back(newRank);
-            }
-            n.tensorObject->reinterpret_dimensions(newDimensions);
-        }
-        
-        
-        REQUIRE(_me.tensorObject->is_in_expected_format(), "something went wrong in contract_stack");
-    }
-    
-    #ifndef DISABLE_RUNTIME_CHECKS_
-        template<bool isOperator>
-        bool TTNetwork<isOperator>::is_valid_tt() const {
-            const size_t N = isOperator?2:1;
-            const size_t numNodes = degree()/N;
-            REQUIRE(nodes.size() == numNodes, nodes.size() << " vs " << numNodes);
-            REQUIRE(externalLinks.size() == degree(), externalLinks.size() << " vs " << degree());
-            REQUIRE(std::isfinite(factor), factor);
-            
-            // Per external link
-            for (size_t n=0; n<externalLinks.size(); ++n) {
-                const TensorNode::Link &l = externalLinks[n];
-                REQUIRE(l.dimension == dimensions[n], "n=" << n << " " << l.dimension << " vs " << dimensions[n]);
-                REQUIRE(!l.external, "n=" << n);
-                REQUIRE(l.other < numNodes, "n=" << n << " " << l.other << " vs " << numNodes);
-                REQUIRE(l.indexPosition < nodes[l.other].neighbors.size(), "n=" << n << " " << l.indexPosition << " vs " << nodes[l.other].neighbors.size());
-                REQUIRE(nodes[l.other].neighbors[l.indexPosition].external, "n=" << n);
-                REQUIRE(nodes[l.other].neighbors[l.indexPosition].indexPosition == n, "n=" << n << " " << nodes[l.other].neighbors[l.indexPosition].indexPosition);
-                REQUIRE(nodes[l.other].neighbors[l.indexPosition].dimension == l.dimension, "n=" << n << " " << nodes[l.other].neighbors[l.indexPosition].dimension << " vs " << l.dimension);
-            }
-            
-            // Per node
-            for (size_t n=0; n<numNodes; ++n) {
-                const TensorNode &node = nodes[n];
-                REQUIRE(!node.erased, "n=" << n);
-                if (n==0) { // first node (or only node)
-                    REQUIRE(node.degree() == N+(numNodes>1?1:0), "n=" << n << " " << node.degree());
-                    if (node.tensorObject) {
-                        REQUIRE(node.tensorObject->degree() == N+(numNodes>1?1:0), "n=" << n << " " << node.tensorObject->degree());
-                    }
-                    REQUIRE(node.neighbors[0].external, "n=" << n);
-                    REQUIRE(node.neighbors[0].indexPosition == n, "n=" << n << " " << node.neighbors[0].indexPosition);
-                    if (isOperator) {
-                        REQUIRE(node.neighbors[1].external, "n=" << n);
-                        REQUIRE(node.neighbors[1].indexPosition == numNodes+n, "n=" << n << " " << node.neighbors[1].indexPosition << " vs " << numNodes+n);
-                    }
-                } else {
-                    REQUIRE(node.degree() == N+(n<numNodes-1?2:1), "n=" << n << " " << node.degree());
-                    if (node.tensorObject) {
-                        REQUIRE(node.tensorObject->degree() == N+(n<numNodes-1?2:1), "n=" << n << " " << node.tensorObject->degree());
-                    }
-                    REQUIRE(!node.neighbors[0].external, "n=" << n);
-                    REQUIRE(node.neighbors[0].other == n-1, "n=" << n);
-                    REQUIRE(node.neighbors[0].indexPosition == N+(n>1?1:0), "n=" << n << " " << node.neighbors[0].indexPosition);
-                    REQUIRE(node.neighbors[1].external, "n=" << n);
-                    REQUIRE(node.neighbors[1].indexPosition == n, "n=" << n << " " << node.neighbors[0].indexPosition);
-                    if (isOperator) {
-                        REQUIRE(node.neighbors[2].external, "n=" << n);
-                        REQUIRE(node.neighbors[2].indexPosition == numNodes+n, "n=" << n << " " << node.neighbors[1].indexPosition << " vs " << numNodes+n);
-                    }
-                }
-                
-                if (n < numNodes-1) {
-                    if (node.tensorObject) {
-                        REQUIRE(!node.tensorObject->has_factor(), "n="<<n);
-                    }
-                    REQUIRE(!node.neighbors.back().external, "n=" << n);
-                    REQUIRE(node.neighbors.back().other == n+1, "n=" << n << " " << node.neighbors.back().other);
-                    REQUIRE(node.neighbors.back().indexPosition == 0, "n=" << n << " " << node.neighbors.back().indexPosition);
-                    REQUIRE(!nodes[n+1].neighbors.empty(), "n=" << n);
-                    REQUIRE(node.neighbors.back().dimension == nodes[n+1].neighbors[0].dimension, "n=" << n << " " << node.neighbors.back().dimension << " vs " << nodes[n+1].neighbors[0].dimension);
-                    
-                } 
-            }
-            
-            return true;
-        }
-    #else
-        template<bool isOperator>
-        bool TTNetwork<isOperator>::is_valid_tt() const {
-            return true;
-        }
-    #endif
-    
-    /*- - - - - - - - - - - - - - - - - - - - - - - - - - Miscellaneous - - - - - - - - - - - - - - - - - - - - - - - - - - - - - - - -*/
-    
-    template<bool isOperator>
-    TTNetwork<isOperator> TTNetwork<isOperator>::dyadic_product(const TTNetwork<isOperator> &_lhs, const TTNetwork<isOperator> &_rhs) {
-        REQUIRE(_lhs.is_in_expected_format(), "");
-        REQUIRE(_rhs.is_in_expected_format(), "");
-        
-        if (_lhs.degree() == 0) {
-            TTNetwork result(_rhs);
-            result.factor *= _lhs.factor;
-            return result;
-        }
-        TTNetwork result(_lhs);
-        result.factor *= _rhs.factor;
-        if (_rhs.degree() == 0) {
-            return result;
-        }
-        
-        // add all nodes of rhs and fix neighbor relations
-        const size_t lhsNodesSize = _lhs.nodes.size();
-        const size_t rhsNodesSize = _rhs.nodes.size();
-        for (const TensorNode &n : _rhs.nodes) {
-            result.nodes.emplace_back(n);
-            for (TensorNode::Link &l : result.nodes.back().neighbors) {
-                if (l.external) {
-                    if (l.indexPosition < rhsNodesSize) {
-                        l.indexPosition += lhsNodesSize;
-                    } else {
-                        l.indexPosition += 2*lhsNodesSize;
-                    }
-                } else {
-                    l.other += lhsNodesSize;
-                }
-            }
-        }
-        
-        // add rank-1 connection between the two
-        std::vector<size_t> dimensions(result.nodes[lhsNodesSize-1].tensorObject->dimensions);
-        dimensions.push_back(1);
-        result.nodes[lhsNodesSize-1].tensorObject->reinterpret_dimensions(dimensions);
-        result.nodes[lhsNodesSize-1].neighbors.emplace_back(lhsNodesSize, 0, 1, false);
-        const size_t linkPos = dimensions.size()-1;
-        
-        dimensions.clear();
-        dimensions.push_back(1);
-        dimensions.insert(dimensions.end(), result.nodes[lhsNodesSize].tensorObject->dimensions.begin(), result.nodes[lhsNodesSize].tensorObject->dimensions.end());
-        result.nodes[lhsNodesSize].tensorObject->reinterpret_dimensions(dimensions);
-        std::vector<TensorNode::Link> newLinks;
-        newLinks.emplace_back(lhsNodesSize-1, linkPos, 1, false);
-        newLinks.insert(newLinks.end(), result.nodes[lhsNodesSize].neighbors.begin(), result.nodes[lhsNodesSize].neighbors.end());
-        result.nodes[lhsNodesSize].neighbors = newLinks;
-        // links of nodes[lhsNodesSize] changed, so change the link of lhsNodesSize+1 correspondingly
-        if (result.nodes.size()>lhsNodesSize+1) {
-            result.nodes[lhsNodesSize+1].neighbors[0].indexPosition += 1;
-        }
->>>>>>> 5a0c99ec
 
 	template<bool isOperator>
 	void TTNetwork<isOperator>::round(const std::vector<size_t> &_maxRanks) {
