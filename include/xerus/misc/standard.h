// Xerus - A General Purpose Tensor Library
// Copyright (C) 2014-2015 Benjamin Huber and Sebastian Wolf. 
// 
// Xerus is free software: you can redistribute it and/or modify
// it under the terms of the GNU Affero General Public License as published
// by the Free Software Foundation, either version 3 of the License,
// or (at your option) any later version.
// 
// Xerus is distributed in the hope that it will be useful,
// but WITHOUT ANY WARRANTY; without even the implied warranty of
// MERCHANTABILITY or FITNESS FOR A PARTICULAR PURPOSE. See the
// GNU Affero General Public License for more details.
// 
// You should have received a copy of the GNU Affero General Public License
// along with Xerus. If not, see <http://www.gnu.org/licenses/>.
//
// For further information on Xerus visit https://libXerus.org 
// or contact us at contact@libXerus.org.

#pragma once

#include <cstdint>
#include <cstddef>

#ifdef MISC_NAMESPACE
    #define START_MISC_NAMESPACE namespace MISC_NAMESPACE {
    #define END_MISC_NAMESPACE }
    #define MISC MISC_NAMESPACE
#else
    #define START_MISC_NAMESPACE
    #define END_MISC_NAMESPACE 
    #define MISC 
#endif

START_MISC_NAMESPACE

// Shorter names for unsigned types
typedef uint8_t byte;
typedef unsigned short ushort;
typedef unsigned int uint;
typedef unsigned long ulong;

// Shorter names for fixed width types
typedef int8_t int8;
typedef int16_t int16;
typedef int32_t int32;
typedef int64_t int64;

typedef uint8_t uint8;
typedef uint16_t uint16;
typedef uint32_t uint32;
typedef uint64_t uint64;

END_MISC_NAMESPACE

//Make likely & unlikely paramters useable. (Probably totaly useless xD)
#ifdef __GNUC__
#define likely(x)       __builtin_expect((x),1)
#define unlikely(x)     __builtin_expect((x),0)
#else
#define likely(x)       (x)
#define unlikely(x)     (x)
#endif

// For formatting it is somethimes nice to declare constructors implicit 
#define implicit      

// very thorough always_inline version
// all of these can be writen like [[gnu::unused]] but kdevelop will not recognize them then
<<<<<<< HEAD
#define implicit        
#define _inline_  		__attribute__((always_inline, gnu_inline, visibility("hidden"))) inline
=======
#define _inline_  		__attribute__((always_inline, gnu_inline)) inline
>>>>>>> e82ce282

#define _noinline_ 		__attribute__((noinline))
#define _flatten_ 		__attribute__((flatten))
#define _const_ 		__attribute__((const, pure))
#define _pure_ 			__attribute__((pure))
#define _deprecated_ 	__attribute__((deprecated))
#define _noreturn_ 		__attribute__((noreturn))
#define _hot_ 			__attribute__((hot))
#define _cold_ 			__attribute__((cold))
#define _unused_ 		__attribute__((unused))
<|MERGE_RESOLUTION|>--- conflicted
+++ resolved
@@ -62,17 +62,12 @@
 #define unlikely(x)     (x)
 #endif
 
-// For formatting it is somethimes nice to declare constructors implicit 
+// counterpart to the explicit keyword for constructors
 #define implicit      
 
 // very thorough always_inline version
 // all of these can be writen like [[gnu::unused]] but kdevelop will not recognize them then
-<<<<<<< HEAD
-#define implicit        
 #define _inline_  		__attribute__((always_inline, gnu_inline, visibility("hidden"))) inline
-=======
-#define _inline_  		__attribute__((always_inline, gnu_inline)) inline
->>>>>>> e82ce282
 
 #define _noinline_ 		__attribute__((noinline))
 #define _flatten_ 		__attribute__((flatten))
